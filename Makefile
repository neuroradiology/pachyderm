#### VARIABLES
# RUNARGS: arguments for run
# DOCKER_OPTS: docker-compose options for run, test, launch-*
# TESTPKGS: packages for test, default ./src/...
# TESTFLAGS: flags for test
# VENDOR_ALL: do not ignore some vendors when updating vendor directory
# VENDOR_IGNORE_DIRS: ignore vendor dirs
# KUBECTLFLAGS: flags for kubectl
####

ifndef TESTPKGS
	TESTPKGS = ./src/...
endif
ifdef VENDOR_ALL
	VENDOR_IGNORE_DIRS =
endif

COMPILE_RUN_ARGS = -d -v /var/run/docker.sock:/var/run/docker.sock --privileged=true
VERSION_ADDITIONAL = $(shell git log --pretty=format:%H | head -n 1)
LD_FLAGS = -X github.com/pachyderm/pachyderm/src/server/vendor/github.com/pachyderm/pachyderm/src/client/version.AdditionalVersion=$(VERSION_ADDITIONAL)

CLUSTER_NAME?=pachyderm
CLUSTER_MACHINE_TYPE?=n1-standard-4
CLUSTER_SIZE?=4

ifdef TRAVIS_BUILD_NUMBER
	# Upper bound for travis test timeout
	TIMEOUT = 3600s
else
ifndef TIMEOUT
	# You should be able to specify your own timeout, but by default we'll use the same bound as travis
	TIMEOUT = 1000s
endif
endif

echo-timeout:
	echo $(TIMEOUT)

all: build

version:
	@echo 'package main; import "github.com/pachyderm/pachyderm/src/client/version"; func main() { println(version.PrettyPrintVersion(version.Version)) }' > /tmp/pachyderm_version.go
	go run /tmp/pachyderm_version.go

deps:
	GO15VENDOREXPERIMENT=0 go get -d -v ./src/... ./.

update-deps:
	GO15VENDOREXPERIMENT=0 go get -d -v -u -f ./src/... ./.

test-deps:
	GO15VENDOREXPERIMENT=0 go get -d -v -t ./src/... ./.

update-test-deps:
	GO15VENDOREXPERIMENT=0 go get -d -v -t -u -f ./src/... ./.

build-clean-vendored-client:
	rm -rf src/server/vendor/github.com/pachyderm/pachyderm/src/client

build:
	GO15VENDOREXPERIMENT=1 go build $$(go list ./src/client/... | grep -v '/src/client$$')
	GO15VENDOREXPERIMENT=1 go build $$(go list ./src/server/... | grep -v '/src/server/vendor/' | grep -v '/src/server$$')

install:
	# GOPATH/bin must be on your PATH to access these binaries:
	GO15VENDOREXPERIMENT=1 go install -ldflags "$(LD_FLAGS)" ./src/server/cmd/pachctl

install-doc:
	GO15VENDOREXPERIMENT=1 go install ./src/server/cmd/pachctl-doc

point-release:
	@make VERSION_ADDITIONAL= release

# Run via 'make VERSION_ADDITIONAL=RC release' to specify a version string
release: release-version release-pachd release-worker release-pachctl doc
	@rm VERSION
	@echo "Release completed"

release-version:
	@# Need to blow away pachctl binary if its already there
	@rm $(GOPATH)/bin/pachctl || true
	@make install
	@./etc/build/release_version

release-pachd:
	@VERSION="$(shell cat VERSION)" ./etc/build/release_pachd

release-worker:
	@VERSION="$(shell cat VERSION)" ./etc/build/release_worker

release-pachctl:
	@VERSION="$(shell cat VERSION)" ./etc/build/release_pachctl

docker-build-compile:
	docker build -t pachyderm_compile .

docker-clean-worker:
	docker stop worker_compile || true
	docker rm worker_compile || true

docker-build-worker: docker-clean-worker docker-build-compile
	docker run --name worker_compile $(COMPILE_RUN_ARGS) pachyderm_compile sh etc/compile/compile.sh worker "$(LD_FLAGS)"

docker-wait-worker:
	etc/compile/wait.sh worker_compile

docker-clean-pachd:
	docker stop pachd_compile || true
	docker rm pachd_compile || true

docker-build-pachd: docker-clean-pachd docker-build-compile
	docker run --name pachd_compile $(COMPILE_RUN_ARGS) pachyderm_compile sh etc/compile/compile.sh pachd "$(LD_FLAGS)"

docker-clean-test:
	docker stop test_compile || true
	docker rm test_compile || true

docker-build-test: docker-clean-test docker-build-compile
	docker run --name test_compile $(COMPILE_RUN_ARGS) pachyderm_compile sh etc/compile/compile_test.sh
	etc/compile/wait.sh test_compile

docker-build-microsoft-vhd:
	docker build -t microsoft_vhd etc/microsoft/create-blank-vhd

docker-wait-pachd:
	etc/compile/wait.sh pachd_compile

docker-build: docker-build-worker docker-build-pachd docker-wait-worker docker-wait-pachd

docker-build-proto:
	docker build -t pachyderm_proto etc/proto

docker-build-netcat:
	docker build -t pachyderm_netcat etc/netcat

check-kubectl:
	# check that kubectl is installed
	which kubectl

check-kubectl-connection:
	kubectl $(KUBECTLFLAGS) get all > /dev/null

launch-dev-bench: docker-build docker-build-test install
	@# Put it here so sudo can see it
	rm /usr/local/bin/pachctl || true
	ln -s $(GOPATH)/bin/pachctl /usr/local/bin/pachctl
	make launch-bench

push-bench-images:
	# We need the pachyderm_compile image to be up to date
	docker tag pachyderm_pachd pachyderm/pachd:1.4.0-`git log | head -n 1 | cut -f 2 -d " "`
	docker push pachyderm/pachd:1.4.0-`git log | head -n 1 | cut -f 2 -d " "`
	docker tag pachyderm_worker pachyderm/worker:1.4.0-`git log | head -n 1 | cut -f 2 -d " "`
	docker push pachyderm/worker:1.4.0-`git log | head -n 1 | cut -f 2 -d " "`
	docker tag pachyderm_test pachyderm/bench:`git log | head -n 1 | cut -f 2 -d " "`
	docker push pachyderm/bench:`git log | head -n 1 | cut -f 2 -d " "`
	
launch-bench: docker-build docker-build-test
	rm /usr/local/bin/pachctl || true
	ln -s $(GOPATH)/bin/pachctl /usr/local/bin/pachctl
	etc/deploy/aws.sh
	until timeout 10s ./etc/kube/check_ready.sh app=pachd; do sleep 1; done

run-bench:
	kubectl scale --replicas=4 rc/pachd
	echo "waiting for pachd to scale up" && sleep 10
	kubectl delete --ignore-not-found po/bench && kubectl run bench --image=pachyderm/bench:`git log | head -n 1 | cut -f 2 -d " "` --image-pull-policy=Always --restart=Never --attach=true -- -test.v -test.bench=BenchmarkDaily -test.run=XXX

clean-launch-bench:
	kops delete cluster `cat tmp/current-benchmark-cluster.txt` --yes --state `cat tmp/current-benchmark-state-store.txt` || true
	aws s3 del --recursive --force `cat tmp/current-benchmark-state-store.txt` || true
	aws s3 rb `cat tmp/current-benchmark-state-store.txt` || true

bench: clean-launch-bench push-bench-images launch-bench run-bench

launch-kube: check-kubectl
	etc/kube/start-kube-docker.sh

clean-launch-kube:
	docker kill $$(docker ps -q)

launch: install check-kubectl
	$(eval STARTTIME := $(shell date +%s))
	pachctl deploy local --dry-run | kubectl $(KUBECTLFLAGS) create -f -
	# wait for the pachyderm to come up
	until timeout 1s ./etc/kube/check_ready.sh app=pachd; do sleep 1; done
	@echo "pachd launch took $$(($$(date +%s) - $(STARTTIME))) seconds"

launch-dev: check-kubectl check-kubectl-connection install
	$(eval STARTTIME := $(shell date +%s))
	pachctl deploy local -d --dry-run | kubectl $(KUBECTLFLAGS) create -f -
	# wait for the pachyderm to come up
	until timeout 1s ./etc/kube/check_ready.sh app=pachd; do sleep 1; done
	@echo "pachd launch took $$(($$(date +%s) - $(STARTTIME))) seconds"	

clean-launch: check-kubectl
	pachctl deploy local --dry-run | kubectl $(KUBECTLFLAGS) delete --ignore-not-found -f -

clean-launch-dev: check-kubectl
	pachctl deploy local -d --dry-run | kubectl $(KUBECTLFLAGS) delete --ignore-not-found -f -
	kubectl $(KUBECTLFLAGS) delete rc -l suite=pachyderm

full-clean-launch: check-kubectl
	kubectl $(KUBECTLFLAGS) delete --ignore-not-found job -l suite=pachyderm
	kubectl $(KUBECTLFLAGS) delete --ignore-not-found all -l suite=pachyderm
	kubectl $(KUBECTLFLAGS) delete --ignore-not-found serviceaccount -l suite=pachyderm
	kubectl $(KUBECTLFLAGS) delete --ignore-not-found secret -l suite=pachyderm

launch-test-rethinkdb:
	@# Expose port 8081 so you can connect to the rethink dashboard
	@# (You may need to forward port 8081 if you're running docker machine)
	docker run --name pachyderm-test-rethinkdb -d -p 28015:28015 -p 8081:8080 rethinkdb:2.3.3
	sleep 20  # wait for rethinkdb to start up

clean-launch-test-rethinkdb:
	docker stop pachyderm-test-rethinkdb || true
	docker rm pachyderm-test-rethinkdb || true

clean-pps-storage: check-kubectl
	kubectl $(KUBECTLFLAGS) delete pvc rethink-volume-claim
	kubectl $(KUBECTLFLAGS) delete pv rethink-volume

integration-tests:
	CGOENABLED=0 go test -v ./src/server $(TESTFLAGS) -timeout $(TIMEOUT)

example-tests:
	CGOENABLED=0 go test -v ./src/server/examples $(TESTFLAGS) -timeout $(TIMEOUT)

proto: docker-build-proto
	find src -regex ".*\.proto" \
	| grep -v vendor \
	| xargs tar cf - \
	| docker run -i pachyderm_proto \
	| tar xf -

# Use this to grab a binary for profiling purposes
pachd-profiling-binary: docker-clean-pachd docker-build-compile
	docker run -i  pachyderm_compile sh etc/compile/compile.sh pachd "$(LD_FLAGS)" PROFILE \
	| tar xf -
	# Binary emitted to ./pachd

pretest:
	go get -v github.com/kisielk/errcheck
	rm -rf src/server/vendor
	go vet -n ./src/... | while read line; do \
		modified=$$(echo $$line | sed "s/ [a-z0-9_/]*\.pb\.gw\.go//g"); \
		$$modified; \
		if [ -n "$$($$modified)" ]; then \
		exit 1; \
		fi; \
		done
	git checkout src/server/vendor
	#errcheck $$(go list ./src/... | grep -v src/cmd/ppsd | grep -v src/pfs$$ | grep -v src/pps$$)

#test: pretest test-client clean-launch-test-rethinkdb launch-test-rethinkdb test-fuse test-local docker-build docker-build-netcat clean-launch-dev launch-dev integration-tests example-tests

test: docker-build clean-launch-dev launch-dev test-pfs test-pps test-hashtree

test-pfs:
<<<<<<< HEAD
	go test ./src/server/pfs/server
=======
	go test ./src/server/pfs/server -timeout $(TIMEOUT)
>>>>>>> 902d519e

test-pps:
	go test -v ./src/server/ -timeout $(TIMEOUT)

test-hashtree:
<<<<<<< HEAD
	go test ./src/server/pkg/hashtree
=======
	go test ./src/server/pkg/hashtree -timeout $(TIMEOUT)
>>>>>>> 902d519e

test-client:
	rm -rf src/client/vendor
	rm -rf src/server/vendor/github.com/pachyderm
	cp -R src/server/vendor src/client/
	GO15VENDOREXPERIMENT=1 go test -cover $$(go list ./src/client/... | grep -v vendor)
	rm -rf src/client/vendor
	git checkout src/server/vendor/github.com/pachyderm

test-fuse:
	CGOENABLED=0 GO15VENDOREXPERIMENT=1 go test -cover $$(go list ./src/server/... | grep -v '/src/server/vendor/' | grep '/src/server/pfs/fuse')

test-local:
	CGOENABLED=0 GO15VENDOREXPERIMENT=1 go test -cover -short $$(go list ./src/server/... | grep -v '/src/server/vendor/' | grep -v '/src/server/pfs/fuse') -timeout $(TIMEOUT)

clean: clean-launch clean-launch-kube

doc: install-doc
	# we rename to pachctl because the program name is used in generating docs
	cp $(GOPATH)/bin/pachctl-doc ./pachctl
	# This file isn't autogenerated so we need to keep it around:
	cp doc/pachctl/pachctl.rst .
	rm -rf doc/pachctl && mkdir doc/pachctl
	./pachctl
	rm ./pachctl
	mv pachctl.rst doc/pachctl

clean-launch-monitoring:
	kubectl delete --ignore-not-found -f ./etc/plugin/monitoring

launch-monitoring:
	kubectl create -f ./etc/plugin/monitoring
	@echo "Waiting for services to spin up ..."
	until timeout 5s ./etc/kube/check_ready.sh k8s-app=heapster kube-system; do sleep 5; done
	until timeout 5s ./etc/kube/check_ready.sh k8s-app=influxdb kube-system; do sleep 5; done
	until timeout 5s ./etc/kube/check_ready.sh k8s-app=grafana kube-system; do sleep 5; done
	@echo "All services up. Now port forwarding grafana to localhost:3000"
	kubectl --namespace=kube-system port-forward `kubectl --namespace=kube-system get pods -l k8s-app=grafana -o json | jq '.items[0].metadata.name' -r` 3000:3000 &

clean-launch-logging: check-kubectl check-kubectl-connection
	git submodule update --init
	cd etc/plugin/logging && ./undeploy.sh

launch-logging: check-kubectl check-kubectl-connection
	@# Creates Fluentd / Elasticsearch / Kibana services for logging under --namespace=monitoring
	git submodule update --init
	cd etc/plugin/logging && ./deploy.sh
	kubectl --namespace=monitoring port-forward `kubectl --namespace=monitoring get pods -l k8s-app=kibana-logging -o json | jq '.items[0].metadata.name' -r` 35601:5601 &

grep-data:
	go run examples/grep/generate.go >examples/grep/set1.txt
	go run examples/grep/generate.go >examples/grep/set2.txt

grep-example:
	sh examples/grep/run.sh

logs: check-kubectl
	kubectl $(KUBECTLFLAGS) get pod -l app=pachd | sed '1d' | cut -f1 -d ' ' | xargs -n 1 -I pod sh -c 'echo pod && kubectl $(KUBECTLFLAGS) logs pod'

follow-logs: check-kubectl
	kubectl $(KUBECTLFLAGS) get pod -l app=pachd | sed '1d' | cut -f1 -d ' ' | xargs -n 1 -I pod sh -c 'echo pod && kubectl $(KUBECTLFLAGS) logs -f pod'

kubectl:
	gcloud config set container/cluster $(CLUSTER_NAME)
	gcloud container clusters get-credentials $(CLUSTER_NAME)

google-cluster-manifest:
	@pachctl deploy --rethinkdb-cache-size=5G --dry-run google $(BUCKET_NAME) $(STORAGE_NAME) $(STORAGE_SIZE)

google-cluster:
	gcloud container clusters create $(CLUSTER_NAME) --scopes storage-rw --machine-type $(CLUSTER_MACHINE_TYPE) --num-nodes $(CLUSTER_SIZE)
	gcloud config set container/cluster $(CLUSTER_NAME)
	gcloud container clusters get-credentials $(CLUSTER_NAME)
	gcloud components install kubectl
	-gcloud compute firewall-rules create pachd --allow=tcp:30650
	gsutil mb gs://$(BUCKET_NAME) # for PFS
	gcloud compute disks create --size=$(STORAGE_SIZE)GB $(STORAGE_NAME) # for PPS

clean-google-cluster:
	gcloud container clusters delete $(CLUSTER_NAME)
	gcloud compute firewall-rules delete pachd
	gsutil -m rm -r gs://$(BUCKET_NAME)
	gcloud compute disks delete $(STORAGE_NAME)

amazon-cluster-manifest: install
	@pachctl deploy --dry-run amazon $(BUCKET_NAME) $(AWS_ID) $(AWS_KEY) $(AWS_TOKEN) $(AWS_REGION) $(STORAGE_NAME) $(STORAGE_SIZE)

amazon-cluster:
	aws s3api create-bucket --bucket $(BUCKET_NAME) --region $(AWS_REGION)
	aws ec2 create-volume --size $(STORAGE_SIZE) --region $(AWS_REGION) --availability-zone $(AWS_AVAILABILITY_ZONE) --volume-type gp2

amazon-clean-cluster:
	aws s3api delete-bucket --bucket $(BUCKET_NAME) --region $(AWS_REGION)
	aws ec2 detach-volume --force --volume-id $(STORAGE_NAME)
	sleep 20
	aws ec2 delete-volume --volume-id $(STORAGE_NAME)

amazon-clean-launch: clean-launch
	kubectl $(KUBECTLFLAGS) delete --ignore-not-found secrets amazon-secret
	kubectl $(KUBECTLFLAGS) delete --ignore-not-found persistentvolumes rethink-volume
	kubectl $(KUBECTLFLAGS) delete --ignore-not-found persistentvolumeclaims rethink-volume-claim

amazon-clean:
	@while :; \
        do if echo "The following script will delete your AWS bucket and volume. The action cannot be undone. Do you want to proceed? (Y/n)";read REPLY; then \
        case $$REPLY in Y|y) make amazon-clean-launch;make amazon-clean-cluster;break;; \
	N|n) echo "The amazon clean process has been cancelled by user!";break;; \
	*) echo "input parameter error, please input again ";continue;;esac; \
        fi;done;

microsoft-cluster-manifest:
	@pachctl deploy --dry-run microsoft $(CONTAINER_NAME) $(AZURE_STORAGE_NAME) $(AZURE_STORAGE_KEY) $(VHD_URI) $(STORAGE_SIZE)

microsoft-cluster:
	azure group create --name $(AZURE_RESOURCE_GROUP) --location $(AZURE_LOCATION)
	azure storage account create $(AZURE_STORAGE_NAME) --location $(AZURE_LOCATION) --resource-group $(AZURE_RESOURCE_GROUP) --sku-name LRS --kind Storage
	$(eval _AZURE_STORAGE_KEY :="`azure storage account keys list $(AZURE_STORAGE_NAME) --resource-group $(AZURE_RESOURCE_GROUP) --json | jq .[0].value`")
	docker run -it microsoft_vhd $(AZURE_STORAGE_NAME) $(_AZURE_STORAGE_KEY) vhds $(DISK_NAME)

clean-microsoft-cluster:
	azure group delete $(AZURE_RESOURCE_GROUP) -q

install-go-bindata:
	go get -u github.com/jteeuwen/go-bindata/...

assets: install-go-bindata
	go-bindata -o assets.go -pkg pachyderm doc/...

lint:
	@go get -u github.com/golang/lint/golint
	@for file in $$(find "./src" -name '*.go' | grep -v '/vendor/' | grep -v '\.pb\.go'); do \
		golint $$file; \
		if [ -n "$$(golint $$file)" ]; then \
			echo "golint errors!" && echo && exit 1; \
		fi; \
	done;

goxc-generate-local:
	@if [ -z $$GITHUB_OAUTH_TOKEN ]; then \
		echo "Missing token. Please run via: 'make GITHUB_OAUTH_TOKEN=12345 goxc-generate-local'"; \
		exit 1; \
	fi
	goxc -wlc default publish-github -apikey=$(GITHUB_OAUTH_TOKEN)

goxc-release:
	@if [ -z $$VERSION ]; then \
		@echo "Missing version. Please run via: 'make VERSION=v1.2.3-4567 VERSION_ADDITIONAL=4567 goxc-release'"; \
		@exit 1; \
	fi
	sed 's/%%VERSION_ADDITIONAL%%/$(VERSION_ADDITIONAL)/' .goxc.json.template > .goxc.json
	goxc -pv="$(VERSION)" -wd=./src/server/cmd/pachctl

goxc-build:
	sed 's/%%VERSION_ADDITIONAL%%/$(VERSION_ADDITIONAL)/' .goxc.json.template > .goxc.json
	goxc -tasks=xc -wd=./src/server/cmd/pachctl

.PHONY:
	all \
	version \
	deps \
	deps-client \
	update-deps \
	test-deps \
	update-test-deps \
	build-clean-vendored-client \
	build \
	install \
	install-doc \
	homebrew \
	release \
	release-worker \
	release-manifest \
	release-pachd \
	release-version \
	docker-build \
	docker-build-compile \
	docker-build-worker \
	docker-build-microsoft-vhd \
	docker-build-pachd \
	docker-build-proto \
	docker-push-worker \
	docker-push-pachd \
	docker-push \
	launch-kube \
	clean-launch-kube \
	kube-cluster-assets \
	launch \
	launch-dev \
	clean-launch \
	full-clean-launch \
	clean-pps-storage \
	integration-tests \
	proto \
	pretest \
	test \
	test-client \
	test-fuse \
	test-local \
	clean \
	doc \
	grep-data \
	grep-example \
	logs \
	kubectl \
	google-cluster-manifest \
	google-cluster \
	clean-google-cluster \
	amazon-cluster-manifest \
	amazon-cluster \
	amazon-clean-cluster \
	amazon-clean-launch \
	amazon-clean \
	install-go-bindata \
	assets \
	lint \
	goxc-generate-local \
	goxc-release \
	goxc-build \
	launch-test-rethinkdb \
	clean-launch-test-rethinkdb<|MERGE_RESOLUTION|>--- conflicted
+++ resolved
@@ -257,21 +257,13 @@
 test: docker-build clean-launch-dev launch-dev test-pfs test-pps test-hashtree
 
 test-pfs:
-<<<<<<< HEAD
-	go test ./src/server/pfs/server
-=======
 	go test ./src/server/pfs/server -timeout $(TIMEOUT)
->>>>>>> 902d519e
 
 test-pps:
 	go test -v ./src/server/ -timeout $(TIMEOUT)
 
 test-hashtree:
-<<<<<<< HEAD
-	go test ./src/server/pkg/hashtree
-=======
 	go test ./src/server/pkg/hashtree -timeout $(TIMEOUT)
->>>>>>> 902d519e
 
 test-client:
 	rm -rf src/client/vendor
