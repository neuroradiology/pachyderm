--- conflicted
+++ resolved
@@ -189,137 +189,27 @@
 func (m *DockerService) String() string { return proto.CompactTextString(m) }
 func (*DockerService) ProtoMessage()    {}
 
-<<<<<<< HEAD
-type Element struct {
-	Name string `protobuf:"bytes,1,opt,name=name" json:"name,omitempty"`
-	// Types that are valid to be assigned to TypedElement:
-	//	*Element_Node
-	//	*Element_DockerService
-	TypedElement isElement_TypedElement `protobuf_oneof:"typed_element"`
-=======
 type Pipeline struct {
 	Id                  string                    `protobuf:"bytes,1,opt,name=id" json:"id,omitempty"`
 	PipelineSourceId    string                    `protobuf:"bytes,2,opt,name=pipeline_source_id" json:"pipeline_source_id,omitempty"`
 	NameToNode          map[string]*Node          `protobuf:"bytes,3,rep,name=name_to_node" json:"name_to_node,omitempty" protobuf_key:"bytes,1,opt,name=key" protobuf_val:"bytes,2,opt,name=value"`
 	NameToDockerService map[string]*DockerService `protobuf:"bytes,4,rep,name=name_to_docker_service" json:"name_to_docker_service,omitempty" protobuf_key:"bytes,1,opt,name=key" protobuf_val:"bytes,2,opt,name=value"`
->>>>>>> 9c4cbd8e
 }
 
 func (m *Pipeline) Reset()         { *m = Pipeline{} }
 func (m *Pipeline) String() string { return proto.CompactTextString(m) }
 func (*Pipeline) ProtoMessage()    {}
 
-<<<<<<< HEAD
-type isElement_TypedElement interface {
-	isElement_TypedElement()
-}
-
-type Element_Node struct {
-	Node *Node `protobuf:"bytes,2,opt,name=node,oneof"`
-}
-type Element_DockerService struct {
-	DockerService *DockerService `protobuf:"bytes,3,opt,name=docker_service,oneof"`
-}
-
-func (*Element_Node) isElement_TypedElement()          {}
-func (*Element_DockerService) isElement_TypedElement() {}
-
-func (m *Element) GetTypedElement() isElement_TypedElement {
-	if m != nil {
-		return m.TypedElement
-	}
-	return nil
-}
-
-func (m *Element) GetNode() *Node {
-	if x, ok := m.GetTypedElement().(*Element_Node); ok {
-		return x.Node
-=======
 func (m *Pipeline) GetNameToNode() map[string]*Node {
 	if m != nil {
 		return m.NameToNode
->>>>>>> 9c4cbd8e
-	}
-	return nil
-}
-
-<<<<<<< HEAD
-func (m *Element) GetDockerService() *DockerService {
-	if x, ok := m.GetTypedElement().(*Element_DockerService); ok {
-		return x.DockerService
-	}
-	return nil
-}
-
-// XXX_OneofFuncs is for the internal use of the proto package.
-func (*Element) XXX_OneofFuncs() (func(msg proto.Message, b *proto.Buffer) error, func(msg proto.Message, tag, wire int, b *proto.Buffer) (bool, error), []interface{}) {
-	return _Element_OneofMarshaler, _Element_OneofUnmarshaler, []interface{}{
-		(*Element_Node)(nil),
-		(*Element_DockerService)(nil),
-	}
-}
-
-func _Element_OneofMarshaler(msg proto.Message, b *proto.Buffer) error {
-	m := msg.(*Element)
-	// typed_element
-	switch x := m.TypedElement.(type) {
-	case *Element_Node:
-		b.EncodeVarint(2<<3 | proto.WireBytes)
-		if err := b.EncodeMessage(x.Node); err != nil {
-			return err
-		}
-	case *Element_DockerService:
-		b.EncodeVarint(3<<3 | proto.WireBytes)
-		if err := b.EncodeMessage(x.DockerService); err != nil {
-			return err
-		}
-	case nil:
-	default:
-		return fmt.Errorf("Element.TypedElement has unexpected type %T", x)
-	}
-	return nil
-}
-
-func _Element_OneofUnmarshaler(msg proto.Message, tag, wire int, b *proto.Buffer) (bool, error) {
-	m := msg.(*Element)
-	switch tag {
-	case 2: // typed_element.node
-		if wire != proto.WireBytes {
-			return true, proto.ErrInternalBadWireType
-		}
-		msg := new(Node)
-		err := b.DecodeMessage(msg)
-		m.TypedElement = &Element_Node{msg}
-		return true, err
-	case 3: // typed_element.docker_service
-		if wire != proto.WireBytes {
-			return true, proto.ErrInternalBadWireType
-		}
-		msg := new(DockerService)
-		err := b.DecodeMessage(msg)
-		m.TypedElement = &Element_DockerService{msg}
-		return true, err
-	default:
-		return false, nil
-	}
-}
-
-type Pipeline struct {
-	NameToElement map[string]*Element `protobuf:"bytes,1,rep,name=name_to_element" json:"name_to_element,omitempty" protobuf_key:"bytes,1,opt,name=key" protobuf_val:"bytes,2,opt,name=value"`
-}
-
-func (m *Pipeline) Reset()         { *m = Pipeline{} }
-func (m *Pipeline) String() string { return proto.CompactTextString(m) }
-func (*Pipeline) ProtoMessage()    {}
-
-func (m *Pipeline) GetNameToElement() map[string]*Element {
-	if m != nil {
-		return m.NameToElement
-=======
+	}
+	return nil
+}
+
 func (m *Pipeline) GetNameToDockerService() map[string]*DockerService {
 	if m != nil {
 		return m.NameToDockerService
->>>>>>> 9c4cbd8e
 	}
 	return nil
 }
@@ -338,12 +228,9 @@
 func (*GithubPipelineSource) ProtoMessage()    {}
 
 type PipelineSource struct {
-<<<<<<< HEAD
-=======
 	Id       string            `protobuf:"bytes,1,opt,name=id" json:"id,omitempty"`
 	Tags     map[string]string `protobuf:"bytes,2,rep,name=tags" json:"tags,omitempty" protobuf_key:"bytes,1,opt,name=key" protobuf_val:"bytes,2,opt,name=value"`
 	Archived bool              `protobuf:"varint,3,opt,name=archived" json:"archived,omitempty"`
->>>>>>> 9c4cbd8e
 	// Types that are valid to be assigned to TypedPipelineSource:
 	//	*PipelineSource_GithubPipelineSource
 	TypedPipelineSource isPipelineSource_TypedPipelineSource `protobuf_oneof:"typed_pipeline_source"`
@@ -358,50 +245,12 @@
 }
 
 type PipelineSource_GithubPipelineSource struct {
-<<<<<<< HEAD
-	GithubPipelineSource *GithubPipelineSource `protobuf:"bytes,1,opt,name=github_pipeline_source,oneof"`
-=======
-	GithubPipelineSource *GithubPipelineSource `protobuf:"bytes,4,opt,name=github_pipeline_source"`
->>>>>>> 9c4cbd8e
+	GithubPipelineSource *GithubPipelineSource `protobuf:"bytes,4,opt,name=github_pipeline_source,oneof"`
 }
 
 func (*PipelineSource_GithubPipelineSource) isPipelineSource_TypedPipelineSource() {}
 
 func (m *PipelineSource) GetTypedPipelineSource() isPipelineSource_TypedPipelineSource {
-<<<<<<< HEAD
-	if m != nil {
-		return m.TypedPipelineSource
-	}
-	return nil
-}
-
-func (m *PipelineSource) GetGithubPipelineSource() *GithubPipelineSource {
-	if x, ok := m.GetTypedPipelineSource().(*PipelineSource_GithubPipelineSource); ok {
-		return x.GithubPipelineSource
-	}
-	return nil
-}
-
-// XXX_OneofFuncs is for the internal use of the proto package.
-func (*PipelineSource) XXX_OneofFuncs() (func(msg proto.Message, b *proto.Buffer) error, func(msg proto.Message, tag, wire int, b *proto.Buffer) (bool, error), []interface{}) {
-	return _PipelineSource_OneofMarshaler, _PipelineSource_OneofUnmarshaler, []interface{}{
-		(*PipelineSource_GithubPipelineSource)(nil),
-	}
-}
-
-func _PipelineSource_OneofMarshaler(msg proto.Message, b *proto.Buffer) error {
-	m := msg.(*PipelineSource)
-	// typed_pipeline_source
-	switch x := m.TypedPipelineSource.(type) {
-	case *PipelineSource_GithubPipelineSource:
-		b.EncodeVarint(1<<3 | proto.WireBytes)
-		if err := b.EncodeMessage(x.GithubPipelineSource); err != nil {
-			return err
-		}
-	case nil:
-	default:
-		return fmt.Errorf("PipelineSource.TypedPipelineSource has unexpected type %T", x)
-=======
 	if m != nil {
 		return m.TypedPipelineSource
 	}
@@ -472,25 +321,8 @@
 func (m *PipelineSources) GetPipelineSource() []*PipelineSource {
 	if m != nil {
 		return m.PipelineSource
->>>>>>> 9c4cbd8e
-	}
-	return nil
-}
-
-func _PipelineSource_OneofUnmarshaler(msg proto.Message, tag, wire int, b *proto.Buffer) (bool, error) {
-	m := msg.(*PipelineSource)
-	switch tag {
-	case 1: // typed_pipeline_source.github_pipeline_source
-		if wire != proto.WireBytes {
-			return true, proto.ErrInternalBadWireType
-		}
-		msg := new(GithubPipelineSource)
-		err := b.DecodeMessage(msg)
-		m.TypedPipelineSource = &PipelineSource_GithubPipelineSource{msg}
-		return true, err
-	default:
-		return false, nil
-	}
+	}
+	return nil
 }
 
 type PipelineRun struct {
