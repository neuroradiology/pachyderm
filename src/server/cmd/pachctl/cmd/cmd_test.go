package cmd

import (
	"bytes"
	"io/ioutil"
	"os"
	"testing"

	"github.com/pachyderm/pachyderm/src/client/pkg/require"
	tu "github.com/pachyderm/pachyderm/src/server/pkg/testutil"
)

func TestPortForwardError(t *testing.T) {
	os.Setenv("PACHD_ADDRESS", "localhost:30650")
	c := tu.Cmd("pachctl", "version", "--timeout=1ns")
	var errMsg bytes.Buffer
	c.Stdout = ioutil.Discard
	c.Stderr = &errMsg
	err := c.Run()
	require.YesError(t, err) // 1ns should prevent even local connections
	require.Matches(t, "port-forward", errMsg.String())
}

<<<<<<< HEAD
func TestNoPortError(t *testing.T) {
	os.Setenv("PACHD_ADDRESS", "127.127.127.0")
	c := tu.Cmd("pachctl", "version", "--timeout=1ns")
=======
func TestNoPort(t *testing.T) {
	os.Setenv("PACHD_ADDRESS", "localhost")
	c := tu.Cmd("pachctl", "version", "--timeout=1ns", "--no-port-forwarding")
>>>>>>> d80c7f1d
	var errMsg bytes.Buffer
	c.Stdout = ioutil.Discard
	c.Stderr = &errMsg
	err := c.Run()
	require.YesError(t, err) // 1ns should prevent even local connections
	require.Matches(t, "30650", errMsg.String())
}

func TestWeirdPortError(t *testing.T) {
	os.Setenv("PACHD_ADDRESS", "localhost:30560")
	c := tu.Cmd("pachctl", "version", "--timeout=1ns")
	var errMsg bytes.Buffer
	c.Stdout = ioutil.Discard
	c.Stderr = &errMsg
	err := c.Run()
	require.YesError(t, err) // 1ns should prevent even local connections
	require.Matches(t, "30650", errMsg.String())
}<|MERGE_RESOLUTION|>--- conflicted
+++ resolved
@@ -21,15 +21,9 @@
 	require.Matches(t, "port-forward", errMsg.String())
 }
 
-<<<<<<< HEAD
 func TestNoPortError(t *testing.T) {
 	os.Setenv("PACHD_ADDRESS", "127.127.127.0")
 	c := tu.Cmd("pachctl", "version", "--timeout=1ns")
-=======
-func TestNoPort(t *testing.T) {
-	os.Setenv("PACHD_ADDRESS", "localhost")
-	c := tu.Cmd("pachctl", "version", "--timeout=1ns", "--no-port-forwarding")
->>>>>>> d80c7f1d
 	var errMsg bytes.Buffer
 	c.Stdout = ioutil.Discard
 	c.Stderr = &errMsg
