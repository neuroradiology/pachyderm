--- conflicted
+++ resolved
@@ -4767,18 +4767,13 @@
 	}, backoff.NewTestingBackOff()))
 }
 
-<<<<<<< HEAD
 func TestListJobOutput(t *testing.T) {
-=======
-func TestPipelineEnvVarAlias(t *testing.T) {
->>>>>>> f56a3d8f
-	if testing.Short() {
-		t.Skip("Skipping integration tests in short mode")
-	}
-	t.Parallel()
-	c := getPachClient(t)
-
-<<<<<<< HEAD
+	if testing.Short() {
+		t.Skip("Skipping integration tests in short mode")
+	}
+	t.Parallel()
+	c := getPachClient(t)
+
 	dataRepo := uniqueString("TestListJobOutput_data")
 	require.NoError(t, c.CreateRepo(dataRepo))
 
@@ -4786,17 +4781,6 @@
 	require.NoError(t, err)
 	_, err = c.PutFile(dataRepo, commit1.ID, "file", strings.NewReader("foo"))
 	require.NoError(t, err)
-=======
-	dataRepo := uniqueString("TestPipelineEnvVarAlias_data")
-	require.NoError(t, c.CreateRepo(dataRepo))
-
-	numFiles := 10
-	commit1, err := c.StartCommit(dataRepo, "master")
-	require.NoError(t, err)
-	for i := 0; i < numFiles; i++ {
-		_, err = c.PutFile(dataRepo, commit1.ID, fmt.Sprintf("file-%d", i), strings.NewReader(fmt.Sprintf("%d", i)))
-	}
->>>>>>> f56a3d8f
 	require.NoError(t, c.FinishCommit(dataRepo, commit1.ID))
 
 	pipeline := uniqueString("pipeline")
@@ -4805,18 +4789,11 @@
 		"",
 		[]string{"bash"},
 		[]string{
-<<<<<<< HEAD
 			fmt.Sprintf("cp /pfs/%s/* /pfs/out/", dataRepo),
 		},
 		&pps.ParallelismSpec{
 			Constant: 4,
 		},
-=======
-			"env",
-			fmt.Sprintf("cp $%s /pfs/out/", dataRepo),
-		},
-		nil,
->>>>>>> f56a3d8f
 		client.NewAtomInput(dataRepo, "/*"),
 		"",
 		false,
@@ -4827,7 +4804,6 @@
 	commitInfos := collectCommitInfos(t, commitIter)
 	require.Equal(t, 1, len(commitInfos))
 
-<<<<<<< HEAD
 	require.NoError(t, backoff.Retry(func() error {
 		jobInfos, err := c.ListJob("", nil, commitInfos[0].Commit)
 		if err != nil {
@@ -4838,13 +4814,51 @@
 		}
 		return nil
 	}, backoff.NewTestingBackOff()))
-=======
+}
+
+func TestPipelineEnvVarAlias(t *testing.T) {
+	if testing.Short() {
+		t.Skip("Skipping integration tests in short mode")
+	}
+	t.Parallel()
+	c := getPachClient(t)
+
+	dataRepo := uniqueString("TestPipelineEnvVarAlias_data")
+	require.NoError(t, c.CreateRepo(dataRepo))
+
+	numFiles := 10
+	commit1, err := c.StartCommit(dataRepo, "master")
+	require.NoError(t, err)
+	for i := 0; i < numFiles; i++ {
+		_, err = c.PutFile(dataRepo, commit1.ID, fmt.Sprintf("file-%d", i), strings.NewReader(fmt.Sprintf("%d", i)))
+	}
+	require.NoError(t, c.FinishCommit(dataRepo, commit1.ID))
+
+	pipeline := uniqueString("pipeline")
+	require.NoError(t, c.CreatePipeline(
+		pipeline,
+		"",
+		[]string{"bash"},
+		[]string{
+			"env",
+			fmt.Sprintf("cp $%s /pfs/out/", dataRepo),
+		},
+		nil,
+		client.NewAtomInput(dataRepo, "/*"),
+		"",
+		false,
+	))
+
+	commitIter, err := c.FlushCommit([]*pfs.Commit{commit1}, nil)
+	require.NoError(t, err)
+	commitInfos := collectCommitInfos(t, commitIter)
+	require.Equal(t, 1, len(commitInfos))
+
 	for i := 0; i < numFiles; i++ {
 		var buf bytes.Buffer
 		require.NoError(t, c.GetFile(commitInfos[0].Commit.Repo.Name, commitInfos[0].Commit.ID, fmt.Sprintf("file-%d", i), 0, 0, &buf))
 		require.Equal(t, fmt.Sprintf("%d", i), buf.String())
 	}
->>>>>>> f56a3d8f
 }
 
 func getAllObjects(t testing.TB, c *client.APIClient) []*pfs.Object {
