--- conflicted
+++ resolved
@@ -233,12 +233,9 @@
 	case microsoftBackend:
 		backendEnvVar = pfs.MicrosoftBackendEnvVar
 	}
-<<<<<<< HEAD
-	volume, mount, err := GetSecretVolumeAndMount(backendEnvVar)
-	if err == nil {
-		volumes = append(volumes, volume)
-		volumeMounts = append(volumeMounts, mount)
-	}
+	volume, mount := GetSecretVolumeAndMount(backendEnvVar)
+	volumes = append(volumes, volume)
+	volumeMounts = append(volumeMounts, mount)
 	resourceRequirements := api.ResourceRequirements{
 		Requests: api.ResourceList{
 			api.ResourceCPU:    cpu,
@@ -251,11 +248,6 @@
 			api.ResourceMemory: mem,
 		}
 	}
-=======
-	volume, mount := GetSecretVolumeAndMount(backendEnvVar)
-	volumes = append(volumes, volume)
-	volumeMounts = append(volumeMounts, mount)
->>>>>>> eb96cfdc
 	return &extensions.Deployment{
 		TypeMeta: unversioned.TypeMeta{
 			Kind:       "Deployment",
