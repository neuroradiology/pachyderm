--- conflicted
+++ resolved
@@ -114,15 +114,11 @@
 	blockAPIServer, err := newLocalBlockAPIServer(root, localBlockServerCacheBytes, etcdAddress)
 	require.NoError(t, err)
 	etcdPrefix := generateRandomString(32)
-<<<<<<< HEAD
-	apiServer, err := newAPIServer(serveAddress, []string{"localhost:32379"}, etcdPrefix, defaultTreeCacheSize, "/tmp")
-=======
 	treeCache, err := lru.New(testingTreeCacheSize)
 	if err != nil {
 		panic(fmt.Sprintf("could not initialize treeCache: %v", err))
 	}
-	apiServer, err := newAPIServer(serveAddress, []string{"localhost:32379"}, etcdPrefix, treeCache)
->>>>>>> 837ffb09
+	apiServer, err := newAPIServer(serveAddress, []string{"localhost:32379"}, etcdPrefix, treeCache, "/tmp")
 	require.NoError(t, err)
 	runServers(t, servePort, apiServer, blockAPIServer)
 	c, err := pclient.NewFromAddress(serveAddress)
