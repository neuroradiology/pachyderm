package cmds

import (
	"bufio"
	"bytes"
	"errors"
	"fmt"
	"io"
	"net/http"
	"net/url"
	"os"
	"path/filepath"
	"strings"
	gosync "sync"
	"syscall"

	"golang.org/x/sync/errgroup"

	"github.com/gogo/protobuf/jsonpb"
	"github.com/hanwen/go-fuse/fuse/nodefs"
	"github.com/pachyderm/pachyderm/src/client"
	"github.com/pachyderm/pachyderm/src/client/limit"
	pfsclient "github.com/pachyderm/pachyderm/src/client/pfs"
	"github.com/pachyderm/pachyderm/src/client/pkg/grpcutil"
	"github.com/pachyderm/pachyderm/src/server/pfs/fuse"
	"github.com/pachyderm/pachyderm/src/server/pfs/pretty"
	"github.com/pachyderm/pachyderm/src/server/pkg/cmdutil"
	"github.com/pachyderm/pachyderm/src/server/pkg/sync"
	"github.com/pachyderm/pachyderm/src/server/pkg/tabwriter"

	"github.com/spf13/cobra"
	"github.com/spf13/pflag"
)

const (
<<<<<<< HEAD
	codestart = "```sh\n\n"
	codeend   = "\n```"

	// DefaultParallelism is the default parallelism used by 'get file'
	// and 'put file'.
=======
	// DefaultParallelism is the default parallelism used by get-file and put-file.
>>>>>>> d9bd509c
	DefaultParallelism = 10
)

// Cmds returns a slice containing pfs commands.
func Cmds(noMetrics *bool, noPortForwarding *bool) []*cobra.Command {
	var commands []*cobra.Command

	raw := false
	rawFlags := pflag.NewFlagSet("", pflag.ContinueOnError)
	rawFlags.BoolVar(&raw, "raw", false, "disable pretty printing, print raw json")

	fullTimestamps := false
	fullTimestampsFlags := pflag.NewFlagSet("", pflag.ContinueOnError)
	fullTimestampsFlags.BoolVar(&fullTimestamps, "full-timestamps", false, "Return absolute timestamps (as opposed to the default, relative timestamps).")

	marshaller := &jsonpb.Marshaler{Indent: "  "}

	repoDocs := &cobra.Command{
		Short: "Docs for repos.",
		Long: `Repos, short for repository, are the top level data object in Pachyderm.

Repos are created with 'create repo'.
`,
	}
	commands = append(commands, cmdutil.CreateAliases(repoDocs, []string{"repo"})...)

	var description string
	createRepo := &cobra.Command{
		Use:   "{{alias}} <repo>",
		Short: "Create a new repo.",
		Long:  "Create a new repo.",
		Run:   cmdutil.RunFixedArgs(1, func(args []string) error {
			c, err := client.NewOnUserMachine(!*noMetrics, !*noPortForwarding, "user")
			if err != nil {
				return err
			}
			defer c.Close()
			_, err = c.PfsAPIClient.CreateRepo(
				c.Ctx(),
				&pfsclient.CreateRepoRequest{
					Repo:        client.NewRepo(args[0]),
					Description: description,
				},
			)
			return grpcutil.ScrubGRPC(err)
		}),
	}
	createRepo.Flags().StringVarP(&description, "description", "d", "", "A description of the repo.")
	commands = append(commands, cmdutil.CreateAliases(createRepo, []string{
		"create repo",
		"repo create",
	})...)

	updateRepo := &cobra.Command{
		Use:   "{{alias}} <repo>",
		Short: "Update a repo.",
		Long:  "Update a repo.",
		Run:   cmdutil.RunFixedArgs(1, func(args []string) error {
			c, err := client.NewOnUserMachine(!*noMetrics, !*noPortForwarding, "user")
			if err != nil {
				return err
			}
			defer c.Close()
			_, err = c.PfsAPIClient.CreateRepo(
				c.Ctx(),
				&pfsclient.CreateRepoRequest{
					Repo:        client.NewRepo(args[0]),
					Description: description,
					Update:      true,
				},
			)
			return grpcutil.ScrubGRPC(err)
		}),
	}
	updateRepo.Flags().StringVarP(&description, "description", "d", "", "A description of the repo.")
	commands = append(commands, cmdutil.CreateAliases(updateRepo, []string{
		"update repo",
		"repo update",
	})...)

	inspectRepo := &cobra.Command{
		Use:   "{{alias}} <repo>",
		Short: "Return info about a repo.",
		Long:  "Return info about a repo.",
		Run:   cmdutil.RunFixedArgs(1, func(args []string) error {
			c, err := client.NewOnUserMachine(!*noMetrics, !*noPortForwarding, "user")
			if err != nil {
				return err
			}
			defer c.Close()
			repoInfo, err := c.InspectRepo(args[0])
			if err != nil {
				return err
			}
			if repoInfo == nil {
				return fmt.Errorf("repo %s not found", args[0])
			}
			if raw {
				return marshaller.Marshal(os.Stdout, repoInfo)
			}
			ri := &pretty.PrintableRepoInfo{
				RepoInfo:       repoInfo,
				FullTimestamps: fullTimestamps,
			}
			return pretty.PrintDetailedRepoInfo(ri)
		}),
	}
	inspectRepo.Flags().AddFlagSet(rawFlags)
	inspectRepo.Flags().AddFlagSet(fullTimestampsFlags)
	commands = append(commands, cmdutil.CreateAliases(inspectRepo, []string{
		"inspect repo",
		"repo inspect",
	})...)

	listRepo := &cobra.Command{
		Short: "Return all repos.",
		Long:  "Return all repos.",
		Run: cmdutil.RunFixedArgs(0, func(args []string) error {
			c, err := client.NewOnUserMachine(!*noMetrics, !*noPortForwarding, "user")
			if err != nil {
				return err
			}
			defer c.Close()
			repoInfos, err := c.ListRepo()
			if err != nil {
				return err
			}
			if raw {
				for _, repoInfo := range repoInfos {
					if err := marshaller.Marshal(os.Stdout, repoInfo); err != nil {
						return err
					}
				}
				return nil
			}

			header := pretty.RepoHeader
			if (len(repoInfos) > 0) && (repoInfos[0].AuthInfo != nil) {
				header = pretty.RepoAuthHeader
			}
			writer := tabwriter.NewWriter(os.Stdout, header)
			for _, repoInfo := range repoInfos {
				pretty.PrintRepoInfo(writer, repoInfo, fullTimestamps)
			}
			return writer.Flush()
		}),
	}
	listRepo.Flags().AddFlagSet(rawFlags)
	listRepo.Flags().AddFlagSet(fullTimestampsFlags)
	commands = append(commands, cmdutil.CreateAliases(listRepo, []string{
		"list repo",
		"repo list",
	})...)

	var force bool
	var all bool
	deleteRepo := &cobra.Command{
		Use:   "{{alias}} <repo>",
		Short: "Delete a repo.",
		Long:  "Delete a repo.",
		Run:   cmdutil.RunBoundedArgs(0, 1, func(args []string) error {
			client, err := client.NewOnUserMachine(!*noMetrics, !*noPortForwarding, "user")
			if err != nil {
				return err
			}
			defer client.Close()
			if len(args) > 0 && all {
				return fmt.Errorf("cannot use the --all flag with an argument")
			}
			if len(args) == 0 && !all {
				return fmt.Errorf("either a repo name or the --all flag needs to be provided")
			}
			if all {
				_, err = client.PfsAPIClient.DeleteRepo(client.Ctx(),
					&pfsclient.DeleteRepoRequest{
						Force: force,
						All:   all,
					})
			} else {
				err = client.DeleteRepo(args[0], force)
			}
			if err != nil {
				return grpcutil.ScrubGRPC(err)
			}
			return nil
		}),
	}
	deleteRepo.Flags().BoolVarP(&force, "force", "f", false, "remove the repo regardless of errors; use with care")
	deleteRepo.Flags().BoolVar(&all, "all", false, "remove all repos")
	commands = append(commands, cmdutil.CreateAliases(deleteRepo, []string{
		"delete repo",
		"repo delete",
	})...)

	commitDocs := &cobra.Command{
		Short: "Docs for commits.",
		Long: `Commits are atomic transactions on the content of a repo.

Creating a commit is a multistep process:
- start a new commit with 'start commit'
- write files to it through fuse or with 'put file'
- finish the new commit with 'finish commit'

Commits that have been started but not finished are NOT durable storage.
Commits become reliable (and immutable) when they are finished.

Commits can be created with another commit as a parent.
This layers the data in the commit over the data in the parent.
`,
	}
	commands = append(commands, cmdutil.CreateAliases(commitDocs, []string{"commit"})...)

	var parent string
	startCommit := &cobra.Command{
		Use:     "{{alias}} <repo>@<branch-or-commit>",
		Short:   "Start a new commit.",
		Long:    "Start a new commit with parent-commit as the parent, or start a commit on the given branch; if the branch does not exist, it will be created.",
		Example: `# Start a new commit in repo "test" that's not on any branch
$ {{alias}} test

# Start a commit in repo "test" on branch "master"
$ {{alias}} test@master

# Start a commit with "master" as the parent in repo "test", on a new branch "patch"; essentially a fork.
$ {{alias}} test@patch -p master

# Start a commit with XXX as the parent in repo "test", not on any branch
$ {{alias}} test -p XXX`,
		Run:     cmdutil.RunFixedArgs(1, func(args []string) error {
			branch, err := cmdutil.ParseBranch(args[0])
			if err != nil {
				return err
			}
			cli, err := client.NewOnUserMachine(!*noMetrics, !*noPortForwarding, "user")
			if err != nil {
				return err
			}
			defer cli.Close()
			commit, err := cli.PfsAPIClient.StartCommit(cli.Ctx(),
				&pfsclient.StartCommitRequest{
					Branch:      branch.Name,
					Parent:      client.NewCommit(branch.Repo.Name, parent),
					Description: description,
				})
			if err != nil {
				return grpcutil.ScrubGRPC(err)
			}
			fmt.Println(commit.ID)
			return nil
		}),
	}
	startCommit.Flags().StringVarP(&parent, "parent", "p", "", "The parent of the new commit, unneeded if branch is specified and you want to use the previous head of the branch as the parent.")
	startCommit.MarkFlagCustom("parent", "__pachctl_get_commit $(__parse_repo ${nouns[0]})")
	startCommit.Flags().StringVarP(&description, "message", "m", "", "A description of this commit's contents")
	startCommit.Flags().StringVar(&description, "description", "", "A description of this commit's contents (synonym for --message)")
	commands = append(commands, cmdutil.CreateAliases(startCommit, []string{
		"start commit",
		"commit start",
	})...)

	finishCommit := &cobra.Command{
		Use:   "{{alias}} <repo>@<branch-or-commit>",
		Short: "Finish a started commit.",
		Long:  "Finish a started commit. Commit-id must be a writeable commit.",
		Run:   cmdutil.RunFixedArgs(1, func(args []string) error {
			commit, err := cmdutil.ParseCommit(args[0])
			if err != nil {
				return err
			}
			cli, err := client.NewOnUserMachine(!*noMetrics, !*noPortForwarding, "user")
			if err != nil {
				return err
			}
			defer cli.Close()
			if description != "" {
				_, err := cli.PfsAPIClient.FinishCommit(cli.Ctx(),
					&pfsclient.FinishCommitRequest{
						Commit:      commit,
						Description: description,
					})
				return grpcutil.ScrubGRPC(err)
			}
			return cli.FinishCommit(commit.Repo.Name, commit.ID)
		}),
	}
	finishCommit.Flags().StringVarP(&description, "message", "m", "", "A description of this commit's contents (overwrites any existing commit description)")
	finishCommit.Flags().StringVar(&description, "description", "", "A description of this commit's contents (synonym for --message)")
	commands = append(commands, cmdutil.CreateAliases(finishCommit, []string{
		"finish commit",
		"commit finish",
	})...)

	inspectCommit := &cobra.Command{
		Use:   "{{alias}} <repo>@<branch-or-commit>",
		Short: "Return info about a commit.",
		Long:  "Return info about a commit.",
		Run:   cmdutil.RunFixedArgs(1, func(args []string) error {
			commit, err := cmdutil.ParseCommit(args[0])
			if err != nil {
				return err
			}
			client, err := client.NewOnUserMachine(!*noMetrics, !*noPortForwarding, "user")
			if err != nil {
				return err
			}
			defer client.Close()

			commitInfo, err := client.InspectCommit(commit.Repo.Name, commit.ID)
			if err != nil {
				return err
			}
			if commitInfo == nil {
				return fmt.Errorf("commit %s not found", commit.ID)
			}
			if raw {
				return marshaller.Marshal(os.Stdout, commitInfo)
			}
			ci := &pretty.PrintableCommitInfo{
				CommitInfo:     commitInfo,
				FullTimestamps: fullTimestamps,
			}
			return pretty.PrintDetailedCommitInfo(ci)
		}),
	}
	inspectCommit.Flags().AddFlagSet(rawFlags)
	inspectCommit.Flags().AddFlagSet(fullTimestampsFlags)
	commands = append(commands, cmdutil.CreateAliases(inspectCommit, []string{
		"inspect commit",
		"commit inspect",
	})...)

	var from string
	var number int
	listCommit := &cobra.Command{
		Use:     "{{alias}} <repo>[@branch]",
		Short:   "Return all commits on a repo.",
		Long:    "Return all commits on a repo.",
		Example: `
# return commits in repo "foo"
$ {{alias}} foo

# return commits in repo "foo" on branch "master"
$ {{alias}} foo@master

# return the last 20 commits in repo "foo" on branch "master"
$ {{alias}} foo@master -n 20

# return commits in repo "foo" since commit XXX
$ {{alias}} foo@master --from XXX`,
		Run:     cmdutil.RunFixedArgs(1, func(args []string) (retErr error) {
			c, err := client.NewOnUserMachine(!*noMetrics, !*noPortForwarding, "user")
			if err != nil {
				return err
			}
			defer c.Close()

			var to string
			if len(args) == 2 {
				to = args[1]
			}
			if raw {
				return c.ListCommitF(args[0], to, from, uint64(number), func(ci *pfsclient.CommitInfo) error {
					return marshaller.Marshal(os.Stdout, ci)
				})
			}
			writer := tabwriter.NewWriter(os.Stdout, pretty.CommitHeader)
			if err := c.ListCommitF(args[0], to, from, uint64(number), func(ci *pfsclient.CommitInfo) error {
				pretty.PrintCommitInfo(writer, ci, fullTimestamps)
				return nil
			}); err != nil {
				return err
			}
			return writer.Flush()
		}),
	}
	listCommit.Flags().StringVarP(&from, "from", "f", "", "list all commits since this commit")
	listCommit.Flags().IntVarP(&number, "number", "n", 0, "list only this many commits; if set to zero, list all commits")
	listCommit.MarkFlagCustom("from", "__pachctl_get_commit $(__parse_repo ${nouns[0]})")
	listCommit.Flags().AddFlagSet(rawFlags)
	listCommit.Flags().AddFlagSet(fullTimestampsFlags)
	commands = append(commands, cmdutil.CreateAliases(listCommit, []string{
		"list commit",
		"commit list",
	})...)

	printCommitIter := func(commitIter client.CommitInfoIterator) error {
		if raw {
			for {
				commitInfo, err := commitIter.Next()
				if err == io.EOF {
					return nil
				}
				if err != nil {
					return err
				}
				if err := marshaller.Marshal(os.Stdout, commitInfo); err != nil {
					return err
				}
			}
		}
		writer := tabwriter.NewWriter(os.Stdout, pretty.CommitHeader)
		for {
			commitInfo, err := commitIter.Next()
			if err == io.EOF {
				break
			}
			if err != nil {
				return err
			}
			pretty.PrintCommitInfo(writer, commitInfo, fullTimestamps)
		}
		return writer.Flush()
	}

	var repos cmdutil.RepeatedStringArg
	flushCommit := &cobra.Command{
		Use:     "{{alias}} <repo>@<branch-or-commit> ...",
		Short:   "Wait for all commits caused by the specified commits to finish and return them.",
		Long:    "Wait for all commits caused by the specified commits to finish and return them.",
		Example: `
# return commits caused by foo@XXX and bar@YYY
$ {{alias}} foo@XXX bar@YYY

# return commits caused by foo@XXX leading to repos bar and baz
$ {{alias}} foo@XXX -r bar -r baz`,
		Run:     cmdutil.Run(func(args []string) error {
			commits, err := cmdutil.ParseCommits(args)
			if err != nil {
				return err
			}

			c, err := client.NewOnUserMachine(!*noMetrics, !*noPortForwarding, "user")
			if err != nil {
				return err
			}
			defer c.Close()

			var toRepos []*pfsclient.Repo
			for _, repoName := range repos {
				toRepos = append(toRepos, client.NewRepo(repoName))
			}

			commitIter, err := c.FlushCommit(commits, toRepos)
			if err != nil {
				return err
			}

			return printCommitIter(commitIter)
		}),
	}
	flushCommit.Flags().VarP(&repos, "repos", "r", "Wait only for commits leading to a specific set of repos")
	flushCommit.MarkFlagCustom("repos", "__pachctl_get_repo")
	flushCommit.Flags().AddFlagSet(rawFlags)
	flushCommit.Flags().AddFlagSet(fullTimestampsFlags)
	commands = append(commands, cmdutil.CreateAliases(flushCommit, []string{
		"flush commit",
		"commit flush",
	})...)

	var newCommits bool
	subscribeCommit := &cobra.Command{
		Use:     "{{alias}} <repo>@<branch>",
		Short:   "Print commits as they are created (finished).",
		Long:    "Print commits as they are created in the specified repo and branch.  By default, all existing commits on the specified branch are returned first.  A commit is only considered 'created' when it's been finished.",
		Example: `
# subscribe to commits in repo "test" on branch "master"
$ {{alias}} test@master

# subscribe to commits in repo "test" on branch "master", but only since commit XXX.
$ {{alias}} test@master --from XXX

# subscribe to commits in repo "test" on branch "master", but only for new commits created from now on.
$ {{alias}} test@master --new`,
		Run:     cmdutil.RunFixedArgs(1, func(args []string) error {
			branch, err := cmdutil.ParseBranch(args[0])
			if err != nil {
				return err
			}
			c, err := client.NewOnUserMachine(!*noMetrics, !*noPortForwarding, "user")
			if err != nil {
				return err
			}
			defer c.Close()

			if newCommits && from != "" {
				return fmt.Errorf("--new and --from cannot be used together")
			}

			if newCommits {
				from = branch.Name
			}

			commitIter, err := c.SubscribeCommit(branch.Repo.Name, branch.Name, from, pfsclient.CommitState_STARTED)
			if err != nil {
				return err
			}

			return printCommitIter(commitIter)
		}),
	}
	subscribeCommit.Flags().StringVar(&from, "from", "", "subscribe to all commits since this commit")
	subscribeCommit.MarkFlagCustom("from", "__pachctl_get_commit $(__parse_repo ${nouns[0]})")
	subscribeCommit.Flags().BoolVar(&newCommits, "new", false, "subscribe to only new commits created from now on")
	subscribeCommit.Flags().AddFlagSet(rawFlags)
	subscribeCommit.Flags().AddFlagSet(fullTimestampsFlags)
	commands = append(commands, cmdutil.CreateAliases(subscribeCommit, []string{
		"subscribe commit",
		"commit subscribe",
	})...)

	deleteCommit := &cobra.Command{
		Use:   "{{alias}} <repo>@<branch-or-commit>",
		Short: "Delete an input commit.",
		Long:  "Delete an input commit. An input is a commit which is not the output of a pipeline.",
		Run:   cmdutil.RunFixedArgs(1, func(args []string) error {
			commit, err := cmdutil.ParseCommit(args[0])
			if err != nil {
				return err
			}
			client, err := client.NewOnUserMachine(!*noMetrics, !*noPortForwarding, "user")
			if err != nil {
				return err
			}
			defer client.Close()
			return client.DeleteCommit(commit.Repo.Name, commit.ID)
		}),
	}
	commands = append(commands, cmdutil.CreateAliases(deleteCommit, []string{
		"delete commit",
		"commit delete",
	})...)

	branchDocs := &cobra.Command{
		Short: "Docs for branches.",
		Long:  "Docs for branches.",
	}
	commands = append(commands, cmdutil.CreateAliases(branchDocs, []string{"branch"})...)

	var branchProvenance cmdutil.RepeatedStringArg
	var head string
	createBranch := &cobra.Command{
		Use:   "{{alias}} <repo>@<branch-or-commit>",
		Short: "Create a new branch, or update an existing branch, on a repo.",
		Long:  "Create a new branch, or update an existing branch, on a repo, starting a commit on the branch will also create it, so there's often no need to call this.",
		Run:   cmdutil.RunFixedArgs(1, func(args []string) error {
			branch, err := cmdutil.ParseBranch(args[0])
			if err != nil {
				return err
			}
			provenance, err := cmdutil.ParseBranches(branchProvenance)
			if err != nil {
				return err
			}
			client, err := client.NewOnUserMachine(!*noMetrics, !*noPortForwarding, "user")
			if err != nil {
				return err
			}
			defer client.Close()
			return client.CreateBranch(branch.Repo.Name, branch.Name, head, provenance)
		}),
	}
	createBranch.Flags().VarP(&branchProvenance, "provenance", "p", "The provenance for the branch. format: <repo>@<branch-or-commit>")
	createBranch.MarkFlagCustom("provenance", "__pachctl_get_repo_commit")
	createBranch.Flags().StringVarP(&head, "head", "", "", "The head of the newly created branch.")
	createBranch.MarkFlagCustom("head", "__pachctl_get_commit $(__parse_repo ${nouns[0]})")
	commands = append(commands, cmdutil.CreateAliases(createBranch, []string{
		"create branch",
		"branch create",
	})...)

	listBranch := &cobra.Command{
		Use:   "{{alias}} <repo>",
		Short: "Return all branches on a repo.",
		Long:  "Return all branches on a repo.",
		Run:   cmdutil.RunFixedArgs(1, func(args []string) error {
			client, err := client.NewOnUserMachine(!*noMetrics, !*noPortForwarding, "user")
			if err != nil {
				return err
			}
			defer client.Close()
			branches, err := client.ListBranch(args[0])
			if err != nil {
				return err
			}
			if raw {
				for _, branch := range branches {
					if err := marshaller.Marshal(os.Stdout, branch); err != nil {
						return err
					}
				}
				return nil
			}
			writer := tabwriter.NewWriter(os.Stdout, pretty.BranchHeader)
			for _, branch := range branches {
				pretty.PrintBranch(writer, branch)
			}
			return writer.Flush()
		}),
	}
	listBranch.Flags().AddFlagSet(rawFlags)
	commands = append(commands, cmdutil.CreateAliases(listBranch, []string{
		"list branch",
		"branch list",
	})...)

	deleteBranch := &cobra.Command{
		Use:   "{{alias}} <repo>@<branch-or-commit>",
		Short: "Delete a branch",
		Long:  "Delete a branch, while leaving the commits intact",
		Run:   cmdutil.RunFixedArgs(1, func(args []string) error {
			branch, err := cmdutil.ParseBranch(args[0])
			if err != nil {
				return err
			}
			client, err := client.NewOnUserMachine(!*noMetrics, !*noPortForwarding, "user")
			if err != nil {
				return err
			}
			defer client.Close()
			return client.DeleteBranch(branch.Repo.Name, branch.Name, force)
		}),
	}
	deleteBranch.Flags().BoolVarP(&force, "force", "f", false, "remove the branch regardless of errors; use with care")
	commands = append(commands, cmdutil.CreateAliases(deleteBranch, []string{
		"delete branch",
		"branch delete",
	})...)

	fileDocs := &cobra.Command{
		Short: "Docs for files.",
		Long: `Files are the lowest level data object in Pachyderm.

Files can be written to started (but not finished) commits with 'put file'.
Files can be read from finished commits with 'get file'.
`,
	}
	commands = append(commands, cmdutil.CreateAliases(fileDocs, []string{"file"})...)

	var filePaths []string
	var recursive bool
	var inputFile string
	var parallelism int
	var split string
	var targetFileDatums uint
	var targetFileBytes uint
	var headerRecords uint
	var putFileCommit bool
	var overwrite bool
	putFile := &cobra.Command{
<<<<<<< HEAD
		Use:   "put-file repo-name branch [path/to/file/in/pfs]",
		Short: "Put a file into the filesystem.",
		Long: `Put a file into the filesystem.  This supports a number of ways to insert data into pfs:
` + codestart + `# Put data from stdin as repo/branch/path:
$ echo "data" | pachctl put-file repo branch path
=======
		Use:     "{{alias}} <repo>@<branch-or-commit>[:<path/in/pfs>]",
		Short:   "Put a file into the filesystem.",
		Long:    "Put-file supports a number of ways to insert data into pfs:",
		Example: `
# Put data from stdin as repo/branch/path:
$ echo "data" | {{alias}} repo branch path
>>>>>>> d9bd509c

# Put data from stdin as repo/branch/path and start / finish a new commit on the branch.
$ echo "data" | {{alias}} -c repo branch path

# Put a file from the local filesystem as repo/branch/path:
$ {{alias}} repo branch path -f file

# Put a file from the local filesystem as repo/branch/file:
$ {{alias}} repo branch -f file

# Put the contents of a directory as repo/branch/path/dir/file:
$ {{alias}} -r repo branch path -f dir

# Put the contents of a directory as repo/branch/dir/file:
$ {{alias}} -r repo branch -f dir

# Put the contents of a directory as repo/branch/file, i.e. put files at the top level:
$ {{alias}} -r repo branch / -f dir

# Put the data from a URL as repo/branch/path:
$ {{alias}} repo branch path -f http://host/path

# Put the data from a URL as repo/branch/path:
$ {{alias}} repo branch -f http://host/path

# Put the data from an S3 bucket as repo/branch/s3_object:
$ {{alias}} repo branch -r -f s3://my_bucket

# Put several files or URLs that are listed in file.
# Files and URLs should be newline delimited.
$ {{alias}} repo branch -i file

# Put several files or URLs that are listed at URL.
# NOTE this URL can reference local files, so it could cause you to put sensitive
# files into your Pachyderm cluster.
$ {{alias}} repo branch -i http://host/path`,
		Run:     cmdutil.RunFixedArgs(1, func(args []string) (retErr error) {
			file, err := cmdutil.ParseFile(args[0])
			if err != nil {
				return err
			}
			c, err := client.NewOnUserMachine(!*noMetrics, !*noPortForwarding, "user", client.WithMaxConcurrentStreams(parallelism))
			if err != nil {
				return err
			}
			defer c.Close()
			pfc, err := c.NewPutFileClient()
			if err != nil {
				return err
			}
			defer func() {
				if err := pfc.Close(); err != nil && retErr == nil {
					retErr = err
				}
			}()
			if putFileCommit {
				fmt.Fprintf(os.Stderr, "flag --commit / -c is deprecated; as of 1.7.2, you will get the same behavior without it\n")
			}

			limiter := limit.New(int(parallelism))
			var sources []string
			if inputFile != "" {
				// User has provided a file listing sources, one per line. Read sources
				var r io.Reader
				if inputFile == "-" {
					r = os.Stdin
				} else if url, err := url.Parse(inputFile); err == nil && url.Scheme != "" {
					resp, err := http.Get(url.String())
					if err != nil {
						return err
					}
					defer func() {
						if err := resp.Body.Close(); err != nil && retErr == nil {
							retErr = err
						}
					}()
					r = resp.Body
				} else {
					inputFile, err := os.Open(inputFile)
					if err != nil {
						return err
					}
					defer func() {
						if err := inputFile.Close(); err != nil && retErr == nil {
							retErr = err
						}
					}()
					r = inputFile
				}
				// scan line by line
				scanner := bufio.NewScanner(r)
				for scanner.Scan() {
					if filePath := scanner.Text(); filePath != "" {
						sources = append(sources, filePath)
					}
				}
			} else {
				// User has provided a single source
				sources = filePaths
			}

			// Arguments parsed; create putFileHelper and begin copying data
			var eg errgroup.Group
			filesPut := &gosync.Map{}
			for _, source := range sources {
				source := source
				if file.Path == "" {
					// The user has not specified a path so we use source as path.
					if source == "-" {
						return fmt.Errorf("must specify filename when reading data from stdin")
					}
					eg.Go(func() error {
						return putFileHelper(c, pfc, file.Commit.Repo.Name, file.Commit.ID, joinPaths("", source), source, recursive, overwrite, limiter, split, targetFileDatums, targetFileBytes, headerRecords, filesPut)
					})
				} else if len(sources) == 1 {
					// We have a single source and the user has specified a path,
					// we use the path and ignore source (in terms of naming the file).
					eg.Go(func() error {
						return putFileHelper(c, pfc, file.Commit.Repo.Name, file.Commit.ID, file.Path, source, recursive, overwrite, limiter, split, targetFileDatums, targetFileBytes, headerRecords, filesPut)
					})
				} else {
					// We have multiple sources and the user has specified a path,
					// we use that path as a prefix for the filepaths.
					eg.Go(func() error {
						return putFileHelper(c, pfc, file.Commit.Repo.Name, file.Commit.ID, joinPaths(file.Path, source), source, recursive, overwrite, limiter, split, targetFileDatums, targetFileBytes, headerRecords, filesPut)
					})
				}
			}
			return eg.Wait()
		}),
	}
	putFile.Flags().StringSliceVarP(&filePaths, "file", "f", []string{"-"}, "The file to be put, it can be a local file or a URL.")
	putFile.Flags().StringVarP(&inputFile, "input-file", "i", "", "Read filepaths or URLs from a file.  If - is used, paths are read from the standard input.")
	putFile.Flags().BoolVarP(&recursive, "recursive", "r", false, "Recursively put the files in a directory.")
	putFile.Flags().IntVarP(&parallelism, "parallelism", "p", DefaultParallelism, "The maximum number of files that can be uploaded in parallel.")
	putFile.Flags().StringVar(&split, "split", "", "Split the input file into smaller files, subject to the constraints of --target-file-datums and --target-file-bytes. Permissible values are `line`, `json`, `sql` and `csv`.")
	putFile.Flags().UintVar(&targetFileDatums, "target-file-datums", 0, "The upper bound of the number of datums that each file contains, the last file will contain fewer if the datums don't divide evenly; needs to be used with --split.")
	putFile.Flags().UintVar(&targetFileBytes, "target-file-bytes", 0, "The target upper bound of the number of bytes that each file contains; needs to be used with --split.")
	putFile.Flags().UintVar(&headerRecords, "header-records", 0, "the number of records that will be converted to a PFS 'header', and prepended to future retrievals of any subset of data from PFS; needs to be used with --split=(json|line|csv)")
	putFile.Flags().BoolVarP(&putFileCommit, "commit", "c", false, "DEPRECATED: Put file(s) in a new commit.")
<<<<<<< HEAD
	putFile.Flags().BoolVarP(&overwrite, "overwrite", "o", false, "Overwrite the existing content of the file, either from previous commits or previous calls to 'put file' within this commit.")
=======
	putFile.Flags().BoolVarP(&overwrite, "overwrite", "o", false, "Overwrite the existing content of the file, either from previous commits or previous calls to put-file within this commit.")
	commands = append(commands, cmdutil.CreateAliases(putFile, []string{
		"put file",
		"file put",
	})...)
>>>>>>> d9bd509c

	copyFile := &cobra.Command{
		Use:   "{{alias}} <src-repo>@<src-branch-or-commit>:<src-path> <dst-repo>@<dst-branch-or-commit>:<dst-path>",
		Short: "Copy files between pfs paths.",
		Long:  "Copy files between pfs paths.",
		Run:   cmdutil.RunFixedArgs(2, func(args []string) (retErr error) {
			srcFile, err := cmdutil.ParseFile(args[0])
			if err != nil {
				return err
			}
			destFile, err := cmdutil.ParseFile(args[1])
			if err != nil {
				return err
			}
			c, err := client.NewOnUserMachine(!*noMetrics, !*noPortForwarding, "user", client.WithMaxConcurrentStreams(parallelism))
			if err != nil {
				return err
			}
			defer c.Close()
			return c.CopyFile(
				srcFile.Commit.Repo.Name, srcFile.Commit.ID, srcFile.Path,
				destFile.Commit.Repo.Name, destFile.Commit.ID, destFile.Path,
				overwrite,
			)
		}),
	}
<<<<<<< HEAD
	copyFile.Flags().BoolVarP(&overwrite, "overwrite", "o", false, "Overwrite the existing content of the file, either from previous commits or previous calls to 'put file' within this commit.")
=======
	copyFile.Flags().BoolVarP(&overwrite, "overwrite", "o", false, "Overwrite the existing content of the file, either from previous commits or previous calls to put-file within this commit.")
	commands = append(commands, cmdutil.CreateAliases(copyFile, []string{
		"copy file",
		"file copy",
	})...)
>>>>>>> d9bd509c

	var outputPath string
	getFile := &cobra.Command{
		Use:     "{{alias}} <repo>@<branch-or-commit>:<path/in/pfs>",
		Short:   "Return the contents of a file.",
		Long:    "Return the contents of a file.",
		Example: `
# get file "XXX" on branch "master" in repo "foo"
$ {{alias}} foo@master:XXX

# get file "XXX" in the parent of the current head of branch "master"
# in repo "foo"
$ {{alias}} foo@master^:XXX

# get file "XXX" in the grandparent of the current head of branch "master"
# in repo "foo"
$ {{alias}} foo@master^2:XXX`,
		Run:     cmdutil.RunFixedArgs(1, func(args []string) error {
			file, err := cmdutil.ParseFile(args[0])
			if err != nil {
				return err
			}
			client, err := client.NewOnUserMachine(!*noMetrics, !*noPortForwarding, "user")
			if err != nil {
				return err
			}
			defer client.Close()
			if recursive {
				if outputPath == "" {
					return fmt.Errorf("an output path needs to be specified when using the --recursive flag")
				}
				puller := sync.NewPuller()
				return puller.Pull(client, outputPath, file.Commit.Repo.Name, file.Commit.ID, file.Path, false, false, parallelism, nil, "")
			}
			var w io.Writer
			// If an output path is given, print the output to stdout
			if outputPath == "" {
				w = os.Stdout
			} else {
				f, err := os.Create(outputPath)
				if err != nil {
					return err
				}
				defer f.Close()
				w = f
			}
			return client.GetFile(file.Commit.Repo.Name, file.Commit.ID, file.Path, 0, 0, w)
		}),
	}
	getFile.Flags().BoolVarP(&recursive, "recursive", "r", false, "Recursively download a directory.")
	getFile.Flags().StringVarP(&outputPath, "output", "o", "", "The path where data will be downloaded.")
	getFile.Flags().IntVarP(&parallelism, "parallelism", "p", DefaultParallelism, "The maximum number of files that can be downloaded in parallel")
	commands = append(commands, cmdutil.CreateAliases(getFile, []string{
		"get file",
		"file get",
	})...)

	inspectFile := &cobra.Command{
		Use:   "{{alias}} <repo>@<branch-or-commit>:<path/in/pfs>",
		Short: "Return info about a file.",
		Long:  "Return info about a file.",
		Run:   cmdutil.RunFixedArgs(1, func(args []string) error {
			file, err := cmdutil.ParseFile(args[0])
			if err != nil {
				return err
			}
			client, err := client.NewOnUserMachine(!*noMetrics, !*noPortForwarding, "user")
			if err != nil {
				return err
			}
			defer client.Close()
			fileInfo, err := client.InspectFile(file.Commit.Repo.Name, file.Commit.ID, file.Path)
			if err != nil {
				return err
			}
			if fileInfo == nil {
				return fmt.Errorf("file %s not found", file.Path)
			}
			if raw {
				return marshaller.Marshal(os.Stdout, fileInfo)
			}
			return pretty.PrintDetailedFileInfo(fileInfo)
		}),
	}
	inspectFile.Flags().AddFlagSet(rawFlags)
	commands = append(commands, cmdutil.CreateAliases(inspectFile, []string{
		"inspect file",
		"file inspect",
	})...)

	var history int64
	listFile := &cobra.Command{
		Use:     "{{alias}} <repo>@<branch-or-commit>[:<path/in/pfs>]",
		Short:   "Return the files in a directory.",
		Long:    "Return the files in a directory.",
		Example: `
# list top-level files on branch "master" in repo "foo"
$ {{alias}} foo@master

# list files under directory "dir" on branch "master" in repo "foo"
$ {{alias}} foo@master:dir

# list top-level files in the parent commit of the current head of "master"
# in repo "foo"
$ {{alias}} foo@master^

# list top-level files in the grandparent of the current head of "master"
# in repo "foo"
$ {{alias}} foo@master^2

# list the last n versions of top-level files on branch "master" in repo "foo"
$ {{alias}} foo@master --history n

# list all versions of top-level files on branch "master" in repo "foo"
$ {{alias}} foo@master --history -1`,
		Run:     cmdutil.RunFixedArgs(1, func(args []string) error {
			file, err := cmdutil.ParseFile(args[0])
			if err != nil {
				return err
			}
			client, err := client.NewOnUserMachine(!*noMetrics, !*noPortForwarding, "user")
			if err != nil {
				return err
			}
			defer client.Close()
			if raw {
				return client.ListFileF(file.Commit.Repo.Name, file.Commit.ID, file.Path, history, func(fi *pfsclient.FileInfo) error {
					return marshaller.Marshal(os.Stdout, fi)
				})
			}
			writer := tabwriter.NewWriter(os.Stdout, pretty.FileHeader)
			if err := client.ListFileF(file.Commit.Repo.Name, file.Commit.ID, file.Path, history, func(fi *pfsclient.FileInfo) error {
				pretty.PrintFileInfo(writer, fi, fullTimestamps)
				return nil
			}); err != nil {
				return err
			}
			return writer.Flush()
		}),
	}
	listFile.Flags().AddFlagSet(rawFlags)
	listFile.Flags().AddFlagSet(fullTimestampsFlags)
	listFile.Flags().Int64Var(&history, "history", 0, "Return revision history for files.")
	commands = append(commands, cmdutil.CreateAliases(listFile, []string{
		"list file",
		"file list",
	})...)

	globFile := &cobra.Command{
		Use:     "{{alias}} <repo>@<branch-or-commit>:<pattern>",
		Short:   "Return files that match a glob pattern in a commit.",
		Long:    "Return files that match a glob pattern in a commit (that is, match a glob pattern in a repo at the state represented by a commit). Glob patterns are documented [here](https://golang.org/pkg/path/filepath/#Match).",
		Example: `
# Return files in repo "foo" on branch "master" that start
# with the character "A".  Note how the double quotation marks around the 
# parameter are necessary because otherwise your shell might interpret the "*".
$ {{alias}} "foo@master:A*"

# Return files in repo "foo" on branch "master" under directory "data".
$ {{alias}} "foo@master:data/*"`,
		Run:     cmdutil.RunFixedArgs(1, func(args []string) error {
			file, err := cmdutil.ParseFile(args[0])
			if err != nil {
				return err
			}
			client, err := client.NewOnUserMachine(!*noMetrics, !*noPortForwarding, "user")
			if err != nil {
				return err
			}
			defer client.Close()
			fileInfos, err := client.GlobFile(file.Commit.Repo.Name, file.Commit.ID, file.Path)
			if err != nil {
				return err
			}
			if raw {
				for _, fileInfo := range fileInfos {
					if err := marshaller.Marshal(os.Stdout, fileInfo); err != nil {
						return err
					}
				}
				return nil
			}
			writer := tabwriter.NewWriter(os.Stdout, pretty.FileHeader)
			for _, fileInfo := range fileInfos {
				pretty.PrintFileInfo(writer, fileInfo, fullTimestamps)
			}
			return writer.Flush()
		}),
	}
	globFile.Flags().AddFlagSet(rawFlags)
	globFile.Flags().AddFlagSet(fullTimestampsFlags)
	commands = append(commands, cmdutil.CreateAliases(globFile, []string{
		"glob file",
		"file glob",
	})...)

	var shallow bool
	diffFile := &cobra.Command{
		Use:     "{{alias}} <new-repo>@<new-branch-or-commit>:<new-path> [<old-repo>@<old-branch-or-commit>:<old-path>]",
		Short:   "Return a diff of two file trees.",
		Long:    "Return a diff of two file trees.",
		Example: `
# Return the diff of the file "path" of the repo "foo" between the head of the
# "master" branch and its parent.
$ {{alias}} foo@master:path

# Return the diff between the master branches of repos foo and bar at paths
# path1 and path2, respectively.
$ {{alias}} foo@master:path1 bar@master:path2`,
		Run:     cmdutil.RunBoundedArgs(1, 2, func(args []string) error {
			newFile, err := cmdutil.ParseFile(args[0])
			if err != nil {
				return err
			}
			oldFile := client.NewFile("", "", "")
			if len(args) == 2 {
				oldFile, err = cmdutil.ParseFile(args[1])
				if err != nil {
					return err
				}
			}

			client, err := client.NewOnUserMachine(!*noMetrics, !*noPortForwarding, "user")
			if err != nil {
				return err
			}
			defer client.Close()
<<<<<<< HEAD
			var newFiles []*pfsclient.FileInfo
			var oldFiles []*pfsclient.FileInfo
			switch {
			case len(args) == 3:
				newFiles, oldFiles, err = client.DiffFile(args[0], args[1], args[2], "", "", "", shallow)
			case len(args) == 6:
				newFiles, oldFiles, err = client.DiffFile(args[0], args[1], args[2], args[3], args[4], args[5], shallow)
			default:
				return fmt.Errorf("'diff file' expects either 3 or 6 args, got %d", len(args))
			}
=======

			newFiles, oldFiles, err := client.DiffFile(
				newFile.Commit.Repo.Name, newFile.Commit.ID, newFile.Path,
				oldFile.Commit.Repo.Name, oldFile.Commit.ID, oldFile.Path,
				shallow,
			)
>>>>>>> d9bd509c
			if err != nil {
				return err
			}

			if len(newFiles) > 0 {
				fmt.Println("New Files:")
				writer := tabwriter.NewWriter(os.Stdout, pretty.FileHeader)
				for _, fileInfo := range newFiles {
					pretty.PrintFileInfo(writer, fileInfo, fullTimestamps)
				}
				if err := writer.Flush(); err != nil {
					return err
				}
			}
			if len(oldFiles) > 0 {
				fmt.Println("Old Files:")
				writer := tabwriter.NewWriter(os.Stdout, pretty.FileHeader)
				for _, fileInfo := range oldFiles {
					pretty.PrintFileInfo(writer, fileInfo, fullTimestamps)
				}
				if err := writer.Flush(); err != nil {
					return err
				}
			}
			return nil
		}),
	}
	diffFile.Flags().BoolVarP(&shallow, "shallow", "s", false, "Specifies whether or not to diff subdirectories")
	diffFile.Flags().AddFlagSet(fullTimestampsFlags)
	commands = append(commands, cmdutil.CreateAliases(diffFile, []string{
		"diff file",
		"file diff",
	})...)

	deleteFile := &cobra.Command{
		Use:   "{{alias}} <repo>@<branch-or-commit>:<path/in/pfs>",
		Short: "Delete a file.",
		Long:  "Delete a file.",
		Run:   cmdutil.RunFixedArgs(1, func(args []string) error {
			file, err := cmdutil.ParseFile(args[0])
			if err != nil {
				return err
			}
			client, err := client.NewOnUserMachine(!*noMetrics, !*noPortForwarding, "user")
			if err != nil {
				return err
			}
			defer client.Close()
			return client.DeleteFile(file.Commit.Repo.Name, file.Commit.ID, file.Path)
		}),
	}
	commands = append(commands, cmdutil.CreateAliases(deleteFile, []string{
		"delete file",
		"file delete",
	})...)

	objectDocs := &cobra.Command{
		Short: "Docs for objects.",
		Long:  "Docs for objects.",
	}
	commands = append(commands, cmdutil.CreateAliases(objectDocs, []string{"object"})...)

	getObject := &cobra.Command{
		Use:   "{{alias}} <hash>",
		Short: "Print the contents of an object.",
		Long:  "Print the contents of an object.",
		Run:   cmdutil.RunFixedArgs(1, func(args []string) error {
			client, err := client.NewOnUserMachine(!*noMetrics, !*noPortForwarding, "user")
			if err != nil {
				return err
			}
			defer client.Close()
			return client.GetObject(args[0], os.Stdout)
		}),
	}
	commands = append(commands, cmdutil.CreateAliases(getObject, []string{
		"get object",
		"object get",
	})...)

	tagDocs := &cobra.Command{
		Short: "Docs for tags.",
		Long:  "Docs for tags.",
	}
	commands = append(commands, cmdutil.CreateAliases(tagDocs, []string{"tag"})...)

	getTag := &cobra.Command{
		Use:   "{{alias}} <tag>",
		Short: "Print the contents of a tag.",
		Long:  "Print the contents of a tag.",
		Run:   cmdutil.RunFixedArgs(1, func(args []string) error {
			client, err := client.NewOnUserMachine(!*noMetrics, !*noPortForwarding, "user")
			if err != nil {
				return err
			}
			defer client.Close()
			return client.GetTag(args[0], os.Stdout)
		}),
	}
	commands = append(commands, cmdutil.CreateAliases(getTag, []string{
		"get tag",
		"tag get",
	})...)

	var debug bool
	var commits cmdutil.RepeatedStringArg
	mount := &cobra.Command{
		Use:   "{{alias}} <path/to/mount/point>",
		Short: "Mount pfs locally. This command blocks.",
		Long:  "Mount pfs locally. This command blocks.",
		Run:   cmdutil.RunFixedArgs(1, func(args []string) error {
			client, err := client.NewOnUserMachine(!*noMetrics, !*noPortForwarding, "fuse")
			if err != nil {
				return err
			}
			defer client.Close()
			mountPoint := args[0]
			commits, err := parseCommits(commits)
			if err != nil {
				return err
			}
			opts := &fuse.Options{
				Fuse: &nodefs.Options{
					Debug: debug,
				},
				Commits: commits,
			}
			return fuse.Mount(client, mountPoint, opts)
		}),
	}
	mount.Flags().BoolVarP(&debug, "debug", "d", false, "Turn on debug messages.")
	mount.Flags().VarP(&commits, "commits", "c", "Commits to mount for repos, arguments should be of the form \"repo@commit\"")
	mount.MarkFlagCustom("commits", "__pachctl_get_repo_branch")
	commands = append(commands, cmdutil.CreateAliases(mount, []string{"mount"})...)

	unmount := &cobra.Command{
		Use:   "{{alias}} <path/to/mount/point>",
		Short: "Unmount pfs.",
		Long:  "Unmount pfs.",
		Run:   cmdutil.RunBoundedArgs(0, 1, func(args []string) error {
			if len(args) == 1 {
				return syscall.Unmount(args[0], 0)
			}

			if all {
				stdin := strings.NewReader(`
	mount | grep pfs:// | cut -f 3 -d " "
	`)
				var stdout bytes.Buffer
				if err := cmdutil.RunIO(cmdutil.IO{
					Stdin:  stdin,
					Stdout: &stdout,
					Stderr: os.Stderr,
				}, "sh"); err != nil {
					return err
				}
				scanner := bufio.NewScanner(&stdout)
				var mounts []string
				for scanner.Scan() {
					mounts = append(mounts, scanner.Text())
				}
				if len(mounts) == 0 {
					fmt.Println("No mounts found.")
					return nil
				}
				fmt.Printf("Unmount the following filesystems? yN\n")
				for _, mount := range mounts {
					fmt.Printf("%s\n", mount)
				}
				r := bufio.NewReader(os.Stdin)
				bytes, err := r.ReadBytes('\n')
				if err != nil {
					return err
				}
				if bytes[0] == 'y' || bytes[0] == 'Y' {
					for _, mount := range mounts {
						if err := syscall.Unmount(mount, 0); err != nil {
							return err
						}
					}
				}
			}
			return nil
		}),
	}
	unmount.Flags().BoolVarP(&all, "all", "a", false, "unmount all pfs mounts")
	commands = append(commands, cmdutil.CreateAliases(mount, []string{"unmount"})...)

	return commands
}

func parseCommits(args []string) (map[string]string, error) {
	result := make(map[string]string)
	for _, arg := range args {
		split := strings.Split(arg, "@")
		if len(split) != 2 {
			return nil, fmt.Errorf("malformed input %s, must be of the form repo@commit", args)
		}
		result[split[0]] = split[1]
	}
	return result, nil
}

func putFileHelper(c *client.APIClient, pfc client.PutFileClient,
	repo, commit, path, source string, recursive, overwrite bool, // destination
	limiter limit.ConcurrencyLimiter,
	split string, targetFileDatums, targetFileBytes, headerRecords uint, // split
	filesPut *gosync.Map) (retErr error) {
	if _, ok := filesPut.LoadOrStore(path, nil); ok {
		return fmt.Errorf("multiple files put with the path %s, aborting, "+
			"some files may already have been put and should be cleaned up with "+
			"'delete file' or 'delete commit'", path)
	}
	putFile := func(reader io.ReadSeeker) error {
		if split == "" {
			if overwrite {
				return sync.PushFile(c, pfc, client.NewFile(repo, commit, path), reader)
			}
			_, err := pfc.PutFile(repo, commit, path, reader)
			return err
		}

		var delimiter pfsclient.Delimiter
		switch split {
		case "line":
			delimiter = pfsclient.Delimiter_LINE
		case "json":
			delimiter = pfsclient.Delimiter_JSON
		case "sql":
			delimiter = pfsclient.Delimiter_SQL
		case "csv":
			delimiter = pfsclient.Delimiter_CSV
		default:
			return fmt.Errorf("unrecognized delimiter '%s'; only accepts one of "+
				"{json,line,sql,csv}", split)
		}
		_, err := pfc.PutFileSplit(repo, commit, path, delimiter, int64(targetFileDatums), int64(targetFileBytes), int64(headerRecords), overwrite, reader)
		return err
	}

	if source == "-" {
		if recursive {
			return errors.New("cannot set -r and read from stdin (must also set -f or -i)")
		}
		limiter.Acquire()
		defer limiter.Release()
		fmt.Fprintln(os.Stderr, "Reading from stdin.")
		return putFile(os.Stdin)
	}
	// try parsing the filename as a url, if it is one do a PutFileURL
	if url, err := url.Parse(source); err == nil && url.Scheme != "" {
		limiter.Acquire()
		defer limiter.Release()
		return pfc.PutFileURL(repo, commit, path, url.String(), recursive, overwrite)
	}
	if recursive {
		var eg errgroup.Group
		if err := filepath.Walk(source, func(filePath string, info os.FileInfo, err error) error {
			// file doesn't exist
			if info == nil {
				return fmt.Errorf("%s doesn't exist", filePath)
			}
			if info.IsDir() {
				return nil
			}
			childDest := filepath.Join(path, strings.TrimPrefix(filePath, source))
			eg.Go(func() error {
				// don't do a second recursive 'put file', just put the one file at
				// filePath into childDest, and then this walk loop will go on to the
				// next one
				return putFileHelper(c, pfc, repo, commit, childDest, filePath, false,
					overwrite, limiter, split, targetFileDatums, targetFileBytes,
					headerRecords, filesPut)
			})
			return nil
		}); err != nil {
			return err
		}
		return eg.Wait()
	}
	limiter.Acquire()
	defer limiter.Release()
	f, err := os.Open(source)
	if err != nil {
		return err
	}
	defer func() {
		if err := f.Close(); err != nil && retErr == nil {
			retErr = err
		}
	}()
	return putFile(f)
}

func joinPaths(prefix, filePath string) string {
	if url, err := url.Parse(filePath); err == nil && url.Scheme != "" {
		if url.Scheme == "pfs" {
			// pfs paths are of the form pfs://host/repo/branch/path we don't
			// want to prefix every file with host/repo so we remove those
			splitPath := strings.Split(strings.TrimPrefix(url.Path, "/"), "/")
			if len(splitPath) < 3 {
				return prefix
			}
			return filepath.Join(append([]string{prefix}, splitPath[2:]...)...)
		}
		return filepath.Join(prefix, strings.TrimPrefix(url.Path, "/"))
	}
	return filepath.Join(prefix, filePath)
}<|MERGE_RESOLUTION|>--- conflicted
+++ resolved
@@ -33,15 +33,7 @@
 )
 
 const (
-<<<<<<< HEAD
-	codestart = "```sh\n\n"
-	codeend   = "\n```"
-
-	// DefaultParallelism is the default parallelism used by 'get file'
-	// and 'put file'.
-=======
-	// DefaultParallelism is the default parallelism used by get-file and put-file.
->>>>>>> d9bd509c
+	// DefaultParallelism is the default parallelism used by 'get file' and 'put file'.
 	DefaultParallelism = 10
 )
 
@@ -691,20 +683,12 @@
 	var putFileCommit bool
 	var overwrite bool
 	putFile := &cobra.Command{
-<<<<<<< HEAD
-		Use:   "put-file repo-name branch [path/to/file/in/pfs]",
-		Short: "Put a file into the filesystem.",
-		Long: `Put a file into the filesystem.  This supports a number of ways to insert data into pfs:
-` + codestart + `# Put data from stdin as repo/branch/path:
-$ echo "data" | pachctl put-file repo branch path
-=======
 		Use:     "{{alias}} <repo>@<branch-or-commit>[:<path/in/pfs>]",
 		Short:   "Put a file into the filesystem.",
-		Long:    "Put-file supports a number of ways to insert data into pfs:",
+		Long:    "Put a file into the filesystem.  This supports a number of ways to insert data into pfs.",
 		Example: `
 # Put data from stdin as repo/branch/path:
 $ echo "data" | {{alias}} repo branch path
->>>>>>> d9bd509c
 
 # Put data from stdin as repo/branch/path and start / finish a new commit on the branch.
 $ echo "data" | {{alias}} -c repo branch path
@@ -845,15 +829,11 @@
 	putFile.Flags().UintVar(&targetFileBytes, "target-file-bytes", 0, "The target upper bound of the number of bytes that each file contains; needs to be used with --split.")
 	putFile.Flags().UintVar(&headerRecords, "header-records", 0, "the number of records that will be converted to a PFS 'header', and prepended to future retrievals of any subset of data from PFS; needs to be used with --split=(json|line|csv)")
 	putFile.Flags().BoolVarP(&putFileCommit, "commit", "c", false, "DEPRECATED: Put file(s) in a new commit.")
-<<<<<<< HEAD
 	putFile.Flags().BoolVarP(&overwrite, "overwrite", "o", false, "Overwrite the existing content of the file, either from previous commits or previous calls to 'put file' within this commit.")
-=======
-	putFile.Flags().BoolVarP(&overwrite, "overwrite", "o", false, "Overwrite the existing content of the file, either from previous commits or previous calls to put-file within this commit.")
 	commands = append(commands, cmdutil.CreateAliases(putFile, []string{
 		"put file",
 		"file put",
 	})...)
->>>>>>> d9bd509c
 
 	copyFile := &cobra.Command{
 		Use:   "{{alias}} <src-repo>@<src-branch-or-commit>:<src-path> <dst-repo>@<dst-branch-or-commit>:<dst-path>",
@@ -880,15 +860,11 @@
 			)
 		}),
 	}
-<<<<<<< HEAD
 	copyFile.Flags().BoolVarP(&overwrite, "overwrite", "o", false, "Overwrite the existing content of the file, either from previous commits or previous calls to 'put file' within this commit.")
-=======
-	copyFile.Flags().BoolVarP(&overwrite, "overwrite", "o", false, "Overwrite the existing content of the file, either from previous commits or previous calls to put-file within this commit.")
 	commands = append(commands, cmdutil.CreateAliases(copyFile, []string{
 		"copy file",
 		"file copy",
 	})...)
->>>>>>> d9bd509c
 
 	var outputPath string
 	getFile := &cobra.Command{
@@ -1116,25 +1092,12 @@
 				return err
 			}
 			defer client.Close()
-<<<<<<< HEAD
-			var newFiles []*pfsclient.FileInfo
-			var oldFiles []*pfsclient.FileInfo
-			switch {
-			case len(args) == 3:
-				newFiles, oldFiles, err = client.DiffFile(args[0], args[1], args[2], "", "", "", shallow)
-			case len(args) == 6:
-				newFiles, oldFiles, err = client.DiffFile(args[0], args[1], args[2], args[3], args[4], args[5], shallow)
-			default:
-				return fmt.Errorf("'diff file' expects either 3 or 6 args, got %d", len(args))
-			}
-=======
 
 			newFiles, oldFiles, err := client.DiffFile(
 				newFile.Commit.Repo.Name, newFile.Commit.ID, newFile.Path,
 				oldFile.Commit.Repo.Name, oldFile.Commit.ID, oldFile.Path,
 				shallow,
 			)
->>>>>>> d9bd509c
 			if err != nil {
 				return err
 			}
