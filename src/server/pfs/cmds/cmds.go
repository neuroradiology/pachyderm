package cmds

import (
	"bufio"
	"bytes"
	"errors"
	"fmt"
	"io"
	"io/ioutil"
	"net/http"
	"net/url"
	"os"
	"path/filepath"
	"strings"
	gosync "sync"
	"syscall"

	"golang.org/x/sync/errgroup"

	"github.com/gogo/protobuf/jsonpb"
	"github.com/hanwen/go-fuse/fuse/nodefs"
	"github.com/pachyderm/pachyderm/src/client"
	"github.com/pachyderm/pachyderm/src/client/limit"
	pfsclient "github.com/pachyderm/pachyderm/src/client/pfs"
	"github.com/pachyderm/pachyderm/src/client/pkg/grpcutil"
	"github.com/pachyderm/pachyderm/src/server/pfs/fuse"
	"github.com/pachyderm/pachyderm/src/server/pfs/pretty"
	"github.com/pachyderm/pachyderm/src/server/pkg/cmdutil"
	"github.com/pachyderm/pachyderm/src/server/pkg/sync"
	"github.com/pachyderm/pachyderm/src/server/pkg/tabwriter"

	"github.com/spf13/cobra"
)

const (
	codestart = "```sh\n\n"
	codeend   = "\n```"

	// DefaultParallelism is the default parallelism used by get-file
	// and put-file.
	DefaultParallelism = 10
)

// Cmds returns a slice containing pfs commands.
func Cmds(noMetrics *bool) []*cobra.Command {
	metrics := !*noMetrics
	raw := false
	rawFlag := func(cmd *cobra.Command) {
		cmd.Flags().BoolVar(&raw, "raw", false, "disable pretty printing, print raw json")
	}
	marshaller := &jsonpb.Marshaler{Indent: "  "}

	repo := &cobra.Command{
		Use:   "repo",
		Short: "Docs for repos.",
		Long: `Repos, short for repository, are the top level data object in Pachyderm.

	Repos are created with create-repo.`,
		Run: cmdutil.RunFixedArgs(0, func(args []string) error {
			return nil
		}),
	}

	var description string
	createRepo := &cobra.Command{
		Use:   "create-repo repo-name",
		Short: "Create a new repo.",
		Long:  "Create a new repo.",
		Run: cmdutil.RunFixedArgs(1, func(args []string) error {
			c, err := client.NewOnUserMachine(metrics, "user")
			if err != nil {
				return err
			}
			_, err = c.PfsAPIClient.CreateRepo(
				c.Ctx(),
				&pfsclient.CreateRepoRequest{
					Repo:        client.NewRepo(args[0]),
					Description: description,
				},
			)
			return grpcutil.ScrubGRPC(err)
		}),
	}
	createRepo.Flags().StringVarP(&description, "description", "d", "", "A description of the repo.")

	updateRepo := &cobra.Command{
		Use:   "update-repo repo-name",
		Short: "Update a repo.",
		Long:  "Update a repo.",
		Run: cmdutil.RunFixedArgs(1, func(args []string) error {
			c, err := client.NewOnUserMachine(metrics, "user")
			if err != nil {
				return err
			}
			_, err = c.PfsAPIClient.CreateRepo(
				c.Ctx(),
				&pfsclient.CreateRepoRequest{
					Repo:        client.NewRepo(args[0]),
					Description: description,
					Update:      true,
				},
			)
			return grpcutil.ScrubGRPC(err)
		}),
	}
	updateRepo.Flags().StringVarP(&description, "description", "d", "", "A description of the repo.")

	inspectRepo := &cobra.Command{
		Use:   "inspect-repo repo-name",
		Short: "Return info about a repo.",
		Long:  "Return info about a repo.",
		Run: cmdutil.RunFixedArgs(1, func(args []string) error {
			c, err := client.NewOnUserMachine(metrics, "user")
			if err != nil {
				return err
			}
			repoInfo, err := c.InspectRepo(args[0])
			if err != nil {
				return err
			}
			if repoInfo == nil {
				return fmt.Errorf("repo %s not found", args[0])
			}
			if raw {
				return marshaller.Marshal(os.Stdout, repoInfo)
			}
			return pretty.PrintDetailedRepoInfo(repoInfo)
		}),
	}
	rawFlag(inspectRepo)

	listRepo := &cobra.Command{
		Use:   "list-repo",
		Short: "Return all repos.",
		Long:  "Return all repos.",
		Run: cmdutil.RunFixedArgs(0, func(args []string) error {
			c, err := client.NewOnUserMachine(metrics, "user")
			if err != nil {
				return err
			}
			repoInfos, err := c.ListRepo()
			if err != nil {
				return err
			}
			if raw {
				for _, repoInfo := range repoInfos {
					if err := marshaller.Marshal(os.Stdout, repoInfo); err != nil {
						return err
					}
				}
				return nil
			}

			header := pretty.RepoHeader
			if (len(repoInfos) > 0) && (repoInfos[0].AuthInfo != nil) {
				header = pretty.RepoAuthHeader
			}
			writer := tabwriter.NewWriter(os.Stdout, header)
			for _, repoInfo := range repoInfos {
				pretty.PrintRepoInfo(writer, repoInfo)
			}
			return writer.Flush()
		}),
	}
	rawFlag(listRepo)

	var force bool
	var all bool
	deleteRepo := &cobra.Command{
		Use:   "delete-repo repo-name",
		Short: "Delete a repo.",
		Long:  "Delete a repo.",
		Run: cmdutil.RunBoundedArgs(0, 1, func(args []string) error {
			client, err := client.NewOnUserMachine(metrics, "user")
			if err != nil {
				return err
			}
			if len(args) > 0 && all {
				return fmt.Errorf("cannot use the --all flag with an argument")
			}
			if len(args) == 0 && !all {
				return fmt.Errorf("either a repo name or the --all flag needs to be provided")
			}
			if all {
				_, err = client.PfsAPIClient.DeleteRepo(client.Ctx(),
					&pfsclient.DeleteRepoRequest{
						Force: force,
						All:   all,
					})
			} else {
				err = client.DeleteRepo(args[0], force)
			}
			if err != nil {
				return grpcutil.ScrubGRPC(err)
			}
			return nil
		}),
	}
	deleteRepo.Flags().BoolVarP(&force, "force", "f", false, "remove the repo regardless of errors; use with care")
	deleteRepo.Flags().BoolVar(&all, "all", false, "remove all repos")

	commit := &cobra.Command{
		Use:   "commit",
		Short: "Docs for commits.",
		Long: `Commits are atomic transactions on the content of a repo.

Creating a commit is a multistep process:
- start a new commit with start-commit
- write files to it through fuse or with put-file
- finish the new commit with finish-commit

Commits that have been started but not finished are NOT durable storage.
Commits become reliable (and immutable) when they are finished.

Commits can be created with another commit as a parent.
This layers the data in the commit over the data in the parent.
`,
		Run: cmdutil.RunFixedArgs(0, func(args []string) error {
			return nil
		}),
	}

	var parent string
	startCommit := &cobra.Command{
		Use:   "start-commit repo-name [branch]",
		Short: "Start a new commit.",
		Long: `Start a new commit with parent-commit as the parent, or start a commit on the given branch; if the branch does not exist, it will be created.

Examples:

` + codestart + `# Start a new commit in repo "test" that's not on any branch
$ pachctl start-commit test

# Start a commit in repo "test" on branch "master"
$ pachctl start-commit test master

# Start a commit with "master" as the parent in repo "test", on a new branch "patch"; essentially a fork.
$ pachctl start-commit test patch -p master

# Start a commit with XXX as the parent in repo "test", not on any branch
$ pachctl start-commit test -p XXX
` + codeend,
		Run: cmdutil.RunBoundedArgs(1, 2, func(args []string) error {
			cli, err := client.NewOnUserMachine(metrics, "user")
			if err != nil {
				return err
			}
			var branch string
			if len(args) == 2 {
				branch = args[1]
			}
			commit, err := cli.PfsAPIClient.StartCommit(cli.Ctx(),
				&pfsclient.StartCommitRequest{
					Branch:      branch,
					Parent:      client.NewCommit(args[0], parent),
					Description: description,
				})
			if err != nil {
				return grpcutil.ScrubGRPC(err)
			}
			fmt.Println(commit.ID)
			return nil
		}),
	}
	startCommit.Flags().StringVarP(&parent, "parent", "p", "", "The parent of the new commit, unneeded if branch is specified and you want to use the previous head of the branch as the parent.")
	startCommit.Flags().StringVarP(&description, "message", "m", "", "A description of this commit's contents")
	startCommit.Flags().StringVar(&description, "description", "", "A description of this commit's contents (synonym for --message)")

	finishCommit := &cobra.Command{
		Use:   "finish-commit repo-name commit-id",
		Short: "Finish a started commit.",
		Long:  "Finish a started commit. Commit-id must be a writeable commit.",
		Run: cmdutil.RunFixedArgs(2, func(args []string) error {
			cli, err := client.NewOnUserMachine(metrics, "user")
			if err != nil {
				return err
			}
			if description != "" {
				_, err := cli.PfsAPIClient.FinishCommit(cli.Ctx(),
					&pfsclient.FinishCommitRequest{
						Commit:      client.NewCommit(args[0], args[1]),
						Description: description,
					})
				return grpcutil.ScrubGRPC(err)
			}
			return cli.FinishCommit(args[0], args[1])
		}),
	}
	finishCommit.Flags().StringVarP(&description, "message", "m", "", "A description of this commit's contents (overwrites any existing commit description)")
	finishCommit.Flags().StringVar(&description, "description", "", "A description of this commit's contents (synonym for --message)")

	inspectCommit := &cobra.Command{
		Use:   "inspect-commit repo-name commit-id",
		Short: "Return info about a commit.",
		Long:  "Return info about a commit.",
		Run: cmdutil.RunFixedArgs(2, func(args []string) error {
			client, err := client.NewOnUserMachine(metrics, "user")
			if err != nil {
				return err
			}
			commitInfo, err := client.InspectCommit(args[0], args[1])
			if err != nil {
				return err
			}
			if commitInfo == nil {
				return fmt.Errorf("commit %s not found", args[1])
			}
			if raw {
				return marshaller.Marshal(os.Stdout, commitInfo)
			}
			return pretty.PrintDetailedCommitInfo(commitInfo)
		}),
	}
	rawFlag(inspectCommit)

	var from string
	var number int
	listCommit := &cobra.Command{
		Use:   "list-commit repo-name",
		Short: "Return all commits on a set of repos.",
		Long: `Return all commits on a set of repos.

Examples:

` + codestart + `# return commits in repo "foo"
$ pachctl list-commit foo

# return commits in repo "foo" on branch "master"
$ pachctl list-commit foo master

# return the last 20 commits in repo "foo" on branch "master"
$ pachctl list-commit foo master -n 20

# return commits that are the ancestors of XXX
$ pachctl list-commit foo XXX

# return commits in repo "foo" since commit XXX
$ pachctl list-commit foo master --from XXX
` + codeend,
		Run: cmdutil.RunBoundedArgs(1, 2, func(args []string) (retErr error) {
			c, err := client.NewOnUserMachine(metrics, "user")
			if err != nil {
				return err
			}

			var to string
			if len(args) == 2 {
				to = args[1]
			}
			if raw {
				return c.ListCommitF(args[0], to, from, uint64(number), func(ci *pfsclient.CommitInfo) error {
					return marshaller.Marshal(os.Stdout, ci)
				})
			}
			writer := tabwriter.NewWriter(os.Stdout, pretty.CommitHeader)
			if err := c.ListCommitF(args[0], to, from, uint64(number), func(ci *pfsclient.CommitInfo) error {
				pretty.PrintCommitInfo(writer, ci)
				return nil
			}); err != nil {
				return err
			}
			return writer.Flush()
		}),
	}
	listCommit.Flags().StringVarP(&from, "from", "f", "", "list all commits since this commit")
	listCommit.Flags().IntVarP(&number, "number", "n", 0, "list only this many commits; if set to zero, list all commits")
	rawFlag(listCommit)

	printCommitIter := func(commitIter client.CommitInfoIterator) error {
		if raw {
			for {
				commitInfo, err := commitIter.Next()
				if err == io.EOF {
					return nil
				}
				if err != nil {
					return err
				}
				if err := marshaller.Marshal(os.Stdout, commitInfo); err != nil {
					return err
				}
			}
		}
		writer := tabwriter.NewWriter(os.Stdout, pretty.CommitHeader)
		for {
			commitInfo, err := commitIter.Next()
			if err == io.EOF {
				break
			}
			if err != nil {
				return err
			}
			pretty.PrintCommitInfo(writer, commitInfo)
		}
		return writer.Flush()
	}

	var repos cmdutil.RepeatedStringArg
	flushCommit := &cobra.Command{
		Use:   "flush-commit commit [commit ...]",
		Short: "Wait for all commits caused by the specified commits to finish and return them.",
		Long: `Wait for all commits caused by the specified commits to finish and return them.

Examples:

` + codestart + `# return commits caused by foo/XXX and bar/YYY
$ pachctl flush-commit foo/XXX bar/YYY

# return commits caused by foo/XXX leading to repos bar and baz
$ pachctl flush-commit foo/XXX -r bar -r baz
` + codeend,
		Run: cmdutil.Run(func(args []string) error {
			commits, err := cmdutil.ParseCommits(args)
			if err != nil {
				return err
			}

			c, err := client.NewOnUserMachine(metrics, "user")
			if err != nil {
				return err
			}

			var toRepos []*pfsclient.Repo
			for _, repoName := range repos {
				toRepos = append(toRepos, client.NewRepo(repoName))
			}

			commitIter, err := c.FlushCommit(commits, toRepos)
			if err != nil {
				return err
			}

			return printCommitIter(commitIter)
		}),
	}
	flushCommit.Flags().VarP(&repos, "repos", "r", "Wait only for commits leading to a specific set of repos")
	rawFlag(flushCommit)

	var new bool
	subscribeCommit := &cobra.Command{
		Use:   "subscribe-commit repo branch",
		Short: "Print commits as they are created (finished).",
		Long: `Print commits as they are created in the specified repo and
branch.  By default, all existing commits on the specified branch are
returned first.  A commit is only considered "created" when it's been
finished.

Examples:

` + codestart + `# subscribe to commits in repo "test" on branch "master"
$ pachctl subscribe-commit test master

# subscribe to commits in repo "test" on branch "master", but only since commit XXX.
$ pachctl subscribe-commit test master --from XXX

# subscribe to commits in repo "test" on branch "master", but only for new
# commits created from now on.
$ pachctl subscribe-commit test master --new
` + codeend,
		Run: cmdutil.RunFixedArgs(2, func(args []string) error {
			repo, branch := args[0], args[1]
			c, err := client.NewOnUserMachine(metrics, "user")
			if err != nil {
				return err
			}

			if new && from != "" {
				return fmt.Errorf("--new and --from cannot both be provided")
			}

			if new {
				from = branch
			}

			commitIter, err := c.SubscribeCommit(repo, branch, from, pfsclient.CommitState_STARTED)
			if err != nil {
				return err
			}

			return printCommitIter(commitIter)
		}),
	}
	subscribeCommit.Flags().StringVar(&from, "from", "", "subscribe to all commits since this commit")
	subscribeCommit.Flags().BoolVar(&new, "new", false, "subscribe to only new commits created from now on")
	rawFlag(subscribeCommit)

	deleteCommit := &cobra.Command{
		Use:   "delete-commit repo-name commit-id",
		Short: "Delete an input commit.",
		Long:  "Delete an input commit. An input is a commit which is not the output of a pipeline.",
		Run: cmdutil.RunFixedArgs(2, func(args []string) error {
			client, err := client.NewOnUserMachine(metrics, "user")
			if err != nil {
				return err
			}
			return client.DeleteCommit(args[0], args[1])
		}),
	}

	var branchProvenance cmdutil.RepeatedStringArg
	var head string
	createBranch := &cobra.Command{
		Use:   "create-branch <repo-name> <branch-name> [flags]",
		Short: "Create a new branch on a repo",
		Long:  "Create a new branch on a repo, starting a commit on the branch will also create it, so there's often no need to call this.",
		Run: cmdutil.RunFixedArgs(2, func(args []string) error {
			client, err := client.NewOnUserMachine(metrics, "user")
			if err != nil {
				return err
			}
			provenance, err := cmdutil.ParseBranches(branchProvenance)
			if err != nil {
				return err
			}
			return client.CreateBranch(args[0], args[1], head, provenance)
		}),
	}
	createBranch.Flags().VarP(&branchProvenance, "provenance", "p", "The provenance for the branch.")
	createBranch.Flags().StringVarP(&head, "head", "", "", "The head of the newly created branch.")

	listBranch := &cobra.Command{
		Use:   "list-branch repo-name",
		Short: "Return all branches on a repo.",
		Long:  "Return all branches on a repo.",
		Run: cmdutil.RunFixedArgs(1, func(args []string) error {
			client, err := client.NewOnUserMachine(metrics, "user")
			if err != nil {
				return err
			}
			branches, err := client.ListBranch(args[0])
			if err != nil {
				return err
			}
			if raw {
				for _, branch := range branches {
					if err := marshaller.Marshal(os.Stdout, branch); err != nil {
						return err
					}
				}
				return nil
			}
			writer := tabwriter.NewWriter(os.Stdout, pretty.BranchHeader)
			for _, branch := range branches {
				pretty.PrintBranch(writer, branch)
			}
			return writer.Flush()
		}),
	}
	rawFlag(listBranch)

	setBranch := &cobra.Command{
		Use:   "set-branch repo-name commit-id/branch-name new-branch-name",
		Short: "Set a commit and its ancestors to a branch",
		Long: `Set a commit and its ancestors to a branch.

Examples:

` + codestart + `# Set commit XXX and its ancestors as branch master in repo foo.
$ pachctl set-branch foo XXX master

# Set the head of branch test as branch master in repo foo.
# After running this command, "test" and "master" both point to the
# same commit.
$ pachctl set-branch foo test master` + codeend,
		Run: cmdutil.RunFixedArgs(3, func(args []string) error {
			client, err := client.NewOnUserMachine(metrics, "user")
			if err != nil {
				return err
			}
			return client.SetBranch(args[0], args[1], args[2])
		}),
	}

	deleteBranch := &cobra.Command{
		Use:   "delete-branch repo-name branch-name",
		Short: "Delete a branch",
		Long:  "Delete a branch, while leaving the commits intact",
		Run: cmdutil.RunFixedArgs(2, func(args []string) error {
			client, err := client.NewOnUserMachine(metrics, "user")
			if err != nil {
				return err
			}
			return client.DeleteBranch(args[0], args[1], force)
		}),
	}
	deleteBranch.Flags().BoolVarP(&force, "force", "f", false, "remove the branch regardless of errors; use with care")

	file := &cobra.Command{
		Use:   "file",
		Short: "Docs for files.",
		Long: `Files are the lowest level data object in Pachyderm.

	Files can be written to started (but not finished) commits with put-file.
	Files can be read from finished commits with get-file.`,
		Run: cmdutil.RunFixedArgs(0, func(args []string) error {
			return nil
		}),
	}

	var filePaths []string
	var recursive bool
	var inputFile string
	var parallelism int
	var split string
	var targetFileDatums uint
	var targetFileBytes uint
	var putFileCommit bool
	var overwrite bool
	putFile := &cobra.Command{
		Use:   "put-file repo-name branch [path/to/file/in/pfs]",
		Short: "Put a file into the filesystem.",
		Long: `Put-file supports a number of ways to insert data into pfs:
` + codestart + `# Put data from stdin as repo/branch/path:
$ echo "data" | pachctl put-file repo branch path

# Put data from stding as repo/branch/path and start / finish a new commit on the branch.
$ echo "data" | pachctl put-file -c repo branch path

# Put a file from the local filesystem as repo/branch/path:
$ pachctl put-file repo branch path -f file

# Put a file from the local filesystem as repo/branch/file:
$ pachctl put-file repo branch -f file

# Put the contents of a directory as repo/branch/path/dir/file:
$ pachctl put-file -r repo branch path -f dir

# Put the contents of a directory as repo/branch/dir/file:
$ pachctl put-file -r repo branch -f dir

# Put the contents of a directory as repo/branch/file, i.e. put files at the top level:
$ pachctl put-file -r repo branch / -f dir

# Put the data from a URL as repo/branch/path:
$ pachctl put-file repo branch path -f http://host/path

# Put the data from a URL as repo/branch/path:
$ pachctl put-file repo branch -f http://host/path

# Put the data from an S3 bucket as repo/branch/s3_object:
$ pachctl put-file repo branch -r -f s3://my_bucket

# Put several files or URLs that are listed in file.
# Files and URLs should be newline delimited.
$ pachctl put-file repo branch -i file

# Put several files or URLs that are listed at URL.
# NOTE this URL can reference local files, so it could cause you to put sensitive
# files into your Pachyderm cluster.
$ pachctl put-file repo branch -i http://host/path

# Put a pgdump file
$ pachctl put-file repo branch tablename -f tablename.pgdump --split sql
` + codeend + `
NOTE there's a small performance overhead for using a branch name as opposed
to a commit ID in put-file.  In most cases the performance overhead is
negligible, but if you are putting a large number of small files, you might
want to consider using commit IDs directly.
`,
		Run: cmdutil.RunBoundedArgs(2, 3, func(args []string) (retErr error) {
			c, err := client.NewOnUserMachine(metrics, "user", client.WithMaxConcurrentStreams(parallelism))
			if err != nil {
				return err
			}
			pfc, err := c.NewPutFileClient()
			if err != nil {
				return err
			}
			defer func() {
				if err := pfc.Close(); err != nil && retErr == nil {
					retErr = err
				}
			}()
			repoName := args[0]
			branch := args[1]
			var path string
			if len(args) == 3 {
				path = args[2]
				if url, err := url.Parse(path); err == nil && url.Scheme != "" {
					fmt.Fprintf(os.Stderr, "warning: PFS destination \"%s\" looks like a URL; did you mean -f %s?\n", path, path)
				}
			}
			if putFileCommit {
				fmt.Fprintf(os.Stderr, "flag --commit / -c is deprecated; as of 1.7.2, you will get the same behavior without it\n")
			}

			limiter := limit.New(int(parallelism))
			var sources []string
			if inputFile != "" {
				// User has provided a file listing sources, one per line. Read sources
				var r io.Reader
				if inputFile == "-" {
					r = os.Stdin
				} else if url, err := url.Parse(inputFile); err == nil && url.Scheme != "" {
					resp, err := http.Get(url.String())
					if err != nil {
						return err
					}
					defer func() {
						if err := resp.Body.Close(); err != nil && retErr == nil {
							retErr = err
						}
					}()
					r = resp.Body
				} else {
					inputFile, err := os.Open(inputFile)
					if err != nil {
						return err
					}
					defer func() {
						if err := inputFile.Close(); err != nil && retErr == nil {
							retErr = err
						}
					}()
					r = inputFile
				}
				// scan line by line
				scanner := bufio.NewScanner(r)
				for scanner.Scan() {
					if filePath := scanner.Text(); filePath != "" {
						sources = append(sources, filePath)
					}
				}
			} else {
				// User has provided a single source
				sources = filePaths
			}

			// Arguments parsed; create putFileHelper and begin copying data
			var eg errgroup.Group
			filesPut := &gosync.Map{}
			for _, source := range sources {
				source := source
				if len(args) == 2 {
					// The user has not specified a path so we use source as path.
					if source == "-" {
						return fmt.Errorf("must specify filename when reading data from stdin")
					}
					eg.Go(func() error {
<<<<<<< HEAD
						return putFileHelper(cli, repoName, branch, joinPaths("", source), source, recursive, overwrite, limiter, split, nil, nil, targetFileDatums, targetFileBytes, filesPut)
=======
						return putFileHelper(c, pfc, repoName, branch, joinPaths("", source), source, recursive, overwrite, limiter, split, targetFileDatums, targetFileBytes, filesPut)
>>>>>>> a1d5720b
					})
				} else if len(sources) == 1 && len(args) == 3 {
					// We have a single source and the user has specified a path,
					// we use the path and ignore source (in terms of naming the file).
					eg.Go(func() error {
<<<<<<< HEAD
						return putFileHelper(cli, repoName, branch, path, source, recursive, overwrite, limiter, split, nil, nil, targetFileDatums, targetFileBytes, filesPut)
=======
						return putFileHelper(c, pfc, repoName, branch, path, source, recursive, overwrite, limiter, split, targetFileDatums, targetFileBytes, filesPut)
>>>>>>> a1d5720b
					})
				} else if len(sources) > 1 && len(args) == 3 {
					// We have multiple sources and the user has specified a path,
					// we use that path as a prefix for the filepaths.
					eg.Go(func() error {
<<<<<<< HEAD
						return putFileHelper(cli, repoName, branch, joinPaths(path, source), source, recursive, overwrite, limiter, split, nil, nil, targetFileDatums, targetFileBytes, filesPut)
=======
						return putFileHelper(c, pfc, repoName, branch, joinPaths(path, source), source, recursive, overwrite, limiter, split, targetFileDatums, targetFileBytes, filesPut)
>>>>>>> a1d5720b
					})
				}
			}
			return eg.Wait()
		}),
	}
	putFile.Flags().StringSliceVarP(&filePaths, "file", "f", []string{"-"}, "The file to be put, it can be a local file or a URL.")
	putFile.Flags().StringVarP(&inputFile, "input-file", "i", "", "Read filepaths or URLs from a file.  If - is used, paths are read from the standard input.")
	putFile.Flags().BoolVarP(&recursive, "recursive", "r", false, "Recursively put the files in a directory.")
	putFile.Flags().IntVarP(&parallelism, "parallelism", "p", DefaultParallelism, "The maximum number of files that can be uploaded in parallel.")
	putFile.Flags().StringVar(&split, "split", "", "Split the input file into smaller files, subject to the constraints of --target-file-datums and --target-file-bytes. Permissible values are `json` and `line`.")
	putFile.Flags().UintVar(&targetFileDatums, "target-file-datums", 0, "The upper bound of the number of datums that each file contains, the last file will contain fewer if the datums don't divide evenly; needs to be used with --split.")
	putFile.Flags().UintVar(&targetFileBytes, "target-file-bytes", 0, "The target upper bound of the number of bytes that each file contains; needs to be used with --split.")
	putFile.Flags().BoolVarP(&putFileCommit, "commit", "c", false, "DEPRECATED: Put file(s) in a new commit.")
	putFile.Flags().BoolVarP(&overwrite, "overwrite", "o", false, "Overwrite the existing content of the file, either from previous commits or previous calls to put-file within this commit.")
	putFile.Flags().StringVarP(&description, "message", "m", "", "A description of this commit's contents (only allowed with -c)")
	putFile.Flags().StringVar(&description, "description", "", "A description of this commit's contents (synonym for --message)")

	var headerFilePath string
	putHeader := &cobra.Command{
		Use:   "put-header repo-name branch [path/to/file/in/pfs]",
		Short: "Put a header file into the filesystem.",
		Long: `Put-file supports a number of ways to insert data into pfs:
` + codestart + `# Put data from stdin as repo/branch/path:
$ echo "data" | pachctl put-header repo branch path-to-directory

# Put a file from the local filesystem as repo/branch/path:
$ pachctl put-header repo branch path-to-directory -f file
` + codeend,
		Run: cmdutil.RunFixedArgs(3, func(args []string) (retErr error) {
			cli, err := client.NewOnUserMachine(metrics, "user", client.WithMaxConcurrentStreams(parallelism))
			if err != nil {
				return err
			}
			repoName := args[0]
			branch := args[1]
			path := args[2]
			var header []byte
			limiter := limit.New(int(parallelism))
			if headerFilePath == "-" {
				content, err := ioutil.ReadAll(os.Stdin)
				if err != nil {
					return err
				}
				header = content
			} else {
				content, err := ioutil.ReadFile(headerFilePath)
				if err != nil {
					return err
				}
				header = content
			}
			filesPut := &gosync.Map{}
			source := "/dev/null"
			// We have a single source and the user has specified a path,
			// we use the path and ignore source (in terms of naming the file).
			return putFileHelper(cli, repoName, branch, path, source, recursive, overwrite, limiter, "line", header, nil, targetFileDatums, targetFileBytes, filesPut)
		}),
	}
	putHeader.Flags().StringVarP(&headerFilePath, "file", "f", "-", "The file to be put, it can be a local file or by default will be read from stdin")

	var footerFilePath string
	putFooter := &cobra.Command{
		Use:   "put-footer repo-name branch [path/to/file/in/pfs]",
		Short: "Put a footer file into the filesystem.",
		Long: `Put-file supports a number of ways to insert data into pfs:
` + codestart + `# Put data from stdin as repo/branch/path:
$ echo "data" | pachctl put-footer repo branch path-to-directory

# Put a file from the local filesystem as repo/branch/path:
$ pachctl put-footer repo branch path-to-directory -f file
` + codeend,
		Run: cmdutil.RunFixedArgs(3, func(args []string) (retErr error) {
			cli, err := client.NewOnUserMachine(metrics, "user", client.WithMaxConcurrentStreams(parallelism))
			if err != nil {
				return err
			}
			repoName := args[0]
			branch := args[1]
			path := args[2]
			var footer []byte
			limiter := limit.New(int(parallelism))
			if footerFilePath == "-" {
				content, err := ioutil.ReadAll(os.Stdin)
				if err != nil {
					return err
				}
				footer = content
			} else {
				content, err := ioutil.ReadFile(footerFilePath)
				if err != nil {
					return err
				}
				footer = content
			}
			filesPut := &gosync.Map{}
			source := "/dev/null"
			// We have a single source and the user has specified a path,
			// we use the path and ignore source (in terms of naming the file).
			return putFileHelper(cli, repoName, branch, path, source, recursive, overwrite, limiter, "line", nil, footer, targetFileDatums, targetFileBytes, filesPut)
		}),
	}
	putFooter.Flags().StringVarP(&footerFilePath, "file", "f", "-", "The file to be put, it can be a local file or by default will be read from stdin")

	copyFile := &cobra.Command{
		Use:   "copy-file src-repo src-commit src-path dst-repo dst-commit dst-path",
		Short: "Copy files between pfs paths.",
		Long:  "Copy files between pfs paths.",
		Run: cmdutil.RunFixedArgs(6, func(args []string) (retErr error) {
			c, err := client.NewOnUserMachine(metrics, "user", client.WithMaxConcurrentStreams(parallelism))
			if err != nil {
				return err
			}
			return c.CopyFile(args[0], args[1], args[2], args[3], args[4], args[5], overwrite)
		}),
	}
	copyFile.Flags().BoolVarP(&overwrite, "overwrite", "o", false, "Overwrite the existing content of the file, either from previous commits or previous calls to put-file within this commit.")

	var outputPath string
	getFile := &cobra.Command{
		Use:   "get-file repo-name commit-id path/to/file",
		Short: "Return the contents of a file.",
		Long: `Return the contents of a file.
` + codestart + `# get file "XXX" on branch "master" in repo "foo"
$ pachctl get-file foo master XXX

# get file "XXX" in the parent of the current head of branch "master"
# in repo "foo"
$ pachctl get-file foo master^ XXX

# get file "XXX" in the grandparent of the current head of branch "master"
# in repo "foo"
$ pachctl get-file foo master^2 XXX
` + codeend,
		Run: cmdutil.RunFixedArgs(3, func(args []string) error {
			client, err := client.NewOnUserMachine(metrics, "user")
			if err != nil {
				return err
			}
			if recursive {
				if outputPath == "" {
					return fmt.Errorf("an output path needs to be specified when using the --recursive flag")
				}
				puller := sync.NewPuller()
				return puller.Pull(client, outputPath, args[0], args[1], args[2], false, false, parallelism, nil, "")
			}
			var w io.Writer
			// If an output path is given, print the output to stdout
			if outputPath == "" {
				w = os.Stdout
			} else {
				f, err := os.Create(outputPath)
				if err != nil {
					return err
				}
				defer f.Close()
				w = f
			}
			return client.GetFile(args[0], args[1], args[2], 0, 0, w)
		}),
	}
	getFile.Flags().BoolVarP(&recursive, "recursive", "r", false, "Recursively download a directory.")
	getFile.Flags().StringVarP(&outputPath, "output", "o", "", "The path where data will be downloaded.")
	getFile.Flags().IntVarP(&parallelism, "parallelism", "p", DefaultParallelism, "The maximum number of files that can be downloaded in parallel")

	inspectFile := &cobra.Command{
		Use:   "inspect-file repo-name commit-id path/to/file",
		Short: "Return info about a file.",
		Long:  "Return info about a file.",
		Run: cmdutil.RunFixedArgs(3, func(args []string) error {
			client, err := client.NewOnUserMachine(metrics, "user")
			if err != nil {
				return err
			}
			fileInfo, err := client.InspectFile(args[0], args[1], args[2])
			if err != nil {
				return err
			}
			if fileInfo == nil {
				return fmt.Errorf("file %s not found", args[2])
			}
			if raw {
				return marshaller.Marshal(os.Stdout, fileInfo)
			}
			return pretty.PrintDetailedFileInfo(fileInfo)
		}),
	}
	rawFlag(inspectFile)

	listFile := &cobra.Command{
		Use:   "list-file repo-name commit-id path/to/dir",
		Short: "Return the files in a directory.",
		Long: `Return the files in a directory.

Examples:

` + codestart + `# list top-level files on branch "master" in repo "foo"
$ pachctl list-file foo master

# list files under path XXX on branch "master" in repo "foo"
$ pachctl list-file foo master XXX

# list top-level files in the parent commit of the current head of "master"
# in repo "foo"
$ pachctl list-file foo master^

# list top-level files in the grandparent of the current head of "master"
# in repo "foo"
$ pachctl list-file foo master^2
` + codeend,
		Run: cmdutil.RunBoundedArgs(2, 3, func(args []string) error {
			client, err := client.NewOnUserMachine(metrics, "user")
			if err != nil {
				return err
			}
			var path string
			if len(args) == 3 {
				path = args[2]
			}
			if raw {
				return client.ListFileF(args[0], args[1], path, func(fi *pfsclient.FileInfo) error {
					return marshaller.Marshal(os.Stdout, fi)
				})
			}
			writer := tabwriter.NewWriter(os.Stdout, pretty.FileHeader)
			if err := client.ListFileF(args[0], args[1], path, func(fi *pfsclient.FileInfo) error {
				pretty.PrintFileInfo(writer, fi)
				return nil
			}); err != nil {
				return nil
			}
			return writer.Flush()
		}),
	}
	rawFlag(listFile)

	globFile := &cobra.Command{
		Use:   "glob-file repo-name commit-id pattern",
		Short: "Return files that match a glob pattern in a commit.",
		Long: `Return files that match a glob pattern in a commit (that is, match a glob pattern
in a repo at the state represented by a commit). Glob patterns are
documented [here](https://golang.org/pkg/path/filepath/#Match).

Examples:

` + codestart + `# Return files in repo "foo" on branch "master" that start
# with the character "A".  Note how the double quotation marks around "A*" are
# necessary because otherwise your shell might interpret the "*".
$ pachctl glob-file foo master "A*"

# Return files in repo "foo" on branch "master" under directory "data".
$ pachctl glob-file foo master "data/*"
` + codeend,
		Run: cmdutil.RunFixedArgs(3, func(args []string) error {
			client, err := client.NewOnUserMachine(metrics, "user")
			if err != nil {
				return err
			}
			fileInfos, err := client.GlobFile(args[0], args[1], args[2])
			if err != nil {
				return err
			}
			if raw {
				for _, fileInfo := range fileInfos {
					if err := marshaller.Marshal(os.Stdout, fileInfo); err != nil {
						return err
					}
				}
			}
			writer := tabwriter.NewWriter(os.Stdout, pretty.FileHeader)
			for _, fileInfo := range fileInfos {
				pretty.PrintFileInfo(writer, fileInfo)
			}
			return writer.Flush()
		}),
	}
	rawFlag(globFile)

	var shallow bool
	diffFile := &cobra.Command{
		Use:   "diff-file new-repo-name new-commit-id new-path [old-repo-name old-commit-id old-path]",
		Short: "Return a diff of two file trees.",
		Long: `Return a diff of two file trees.

Examples:

` + codestart + `# Return the diff between foo master path and its parent.
$ pachctl diff-file foo master path

# Return the diff between foo master path1 and bar master path2.
$ pachctl diff-file foo master path1 bar master path2
` + codeend,
		Run: cmdutil.RunBoundedArgs(3, 6, func(args []string) error {
			client, err := client.NewOnUserMachine(metrics, "user")
			if err != nil {
				return err
			}
			var newFiles []*pfsclient.FileInfo
			var oldFiles []*pfsclient.FileInfo
			switch {
			case len(args) == 3:
				newFiles, oldFiles, err = client.DiffFile(args[0], args[1], args[2], "", "", "", shallow)
			case len(args) == 6:
				newFiles, oldFiles, err = client.DiffFile(args[0], args[1], args[2], args[3], args[4], args[5], shallow)
			default:
				return fmt.Errorf("diff-file expects either 3 or 6 args, got %d", len(args))
			}
			if err != nil {
				return err
			}
			if len(newFiles) > 0 {
				fmt.Println("New Files:")
				writer := tabwriter.NewWriter(os.Stdout, pretty.FileHeader)
				for _, fileInfo := range newFiles {
					pretty.PrintFileInfo(writer, fileInfo)
				}
				if err := writer.Flush(); err != nil {
					return err
				}
			}
			if len(oldFiles) > 0 {
				fmt.Println("Old Files:")
				writer := tabwriter.NewWriter(os.Stdout, pretty.FileHeader)
				for _, fileInfo := range oldFiles {
					pretty.PrintFileInfo(writer, fileInfo)
				}
				if err := writer.Flush(); err != nil {
					return err
				}
			}
			return nil
		}),
	}
	diffFile.Flags().BoolVarP(&shallow, "shallow", "s", false, "Specifies whether or not to diff subdirectories")

	deleteFile := &cobra.Command{
		Use:   "delete-file repo-name commit-id path/to/file",
		Short: "Delete a file.",
		Long:  "Delete a file.",
		Run: cmdutil.RunFixedArgs(3, func(args []string) error {
			client, err := client.NewOnUserMachine(metrics, "user")
			if err != nil {
				return err
			}
			return client.DeleteFile(args[0], args[1], args[2])
		}),
	}

	getObject := &cobra.Command{
		Use:   "get-object hash",
		Short: "Return the contents of an object",
		Long:  "Return the contents of an object",
		Run: cmdutil.RunFixedArgs(1, func(args []string) error {
			client, err := client.NewOnUserMachine(metrics, "user")
			if err != nil {
				return err
			}
			return client.GetObject(args[0], os.Stdout)
		}),
	}

	getTag := &cobra.Command{
		Use:   "get-tag tag",
		Short: "Return the contents of a tag",
		Long:  "Return the contents of a tag",
		Run: cmdutil.RunFixedArgs(1, func(args []string) error {
			client, err := client.NewOnUserMachine(metrics, "user")
			if err != nil {
				return err
			}
			return client.GetTag(args[0], os.Stdout)
		}),
	}

	var debug bool
	var commits cmdutil.RepeatedStringArg
	mount := &cobra.Command{
		Use:   "mount path/to/mount/point",
		Short: "Mount pfs locally. This command blocks.",
		Long:  "Mount pfs locally. This command blocks.",
		Run: cmdutil.RunFixedArgs(1, func(args []string) error {
			client, err := client.NewOnUserMachine(metrics, "fuse")
			if err != nil {
				return err
			}
			mountPoint := args[0]
			commits, err := parseCommits(commits)
			if err != nil {
				return err
			}
			opts := &fuse.Options{
				Fuse: &nodefs.Options{
					Debug: debug,
				},
				Commits: commits,
			}
			return fuse.Mount(client, mountPoint, opts)
		}),
	}
	mount.Flags().BoolVarP(&debug, "debug", "d", false, "Turn on debug messages.")
	mount.Flags().VarP(&commits, "commits", "c", "Commits to mount for repos, arguments should be of the form \"repo:commit\"")

	unmount := &cobra.Command{
		Use:   "unmount path/to/mount/point",
		Short: "Unmount pfs.",
		Long:  "Unmount pfs.",
		Run: cmdutil.RunBoundedArgs(0, 1, func(args []string) error {
			if len(args) == 1 {
				return syscall.Unmount(args[0], 0)
			}

			if all {
				stdin := strings.NewReader(`
	mount | grep pfs:// | cut -f 3 -d " "
	`)
				var stdout bytes.Buffer
				if err := cmdutil.RunIO(cmdutil.IO{
					Stdin:  stdin,
					Stdout: &stdout,
					Stderr: os.Stderr,
				}, "sh"); err != nil {
					return err
				}
				scanner := bufio.NewScanner(&stdout)
				var mounts []string
				for scanner.Scan() {
					mounts = append(mounts, scanner.Text())
				}
				if len(mounts) == 0 {
					fmt.Println("No mounts found.")
					return nil
				}
				fmt.Printf("Unmount the following filesystems? yN\n")
				for _, mount := range mounts {
					fmt.Printf("%s\n", mount)
				}
				r := bufio.NewReader(os.Stdin)
				bytes, err := r.ReadBytes('\n')
				if err != nil {
					return err
				}
				if bytes[0] == 'y' || bytes[0] == 'Y' {
					for _, mount := range mounts {
						if err := syscall.Unmount(mount, 0); err != nil {
							return err
						}
					}
				}
			}
			return nil
		}),
	}
	unmount.Flags().BoolVarP(&all, "all", "a", false, "unmount all pfs mounts")

	var result []*cobra.Command
	result = append(result, repo)
	result = append(result, createRepo)
	result = append(result, updateRepo)
	result = append(result, inspectRepo)
	result = append(result, listRepo)
	result = append(result, deleteRepo)
	result = append(result, commit)
	result = append(result, startCommit)
	result = append(result, finishCommit)
	result = append(result, inspectCommit)
	result = append(result, listCommit)
	result = append(result, flushCommit)
	result = append(result, subscribeCommit)
	result = append(result, deleteCommit)
	result = append(result, createBranch)
	result = append(result, listBranch)
	result = append(result, setBranch)
	result = append(result, deleteBranch)
	result = append(result, file)
	result = append(result, putFile)
	result = append(result, putHeader)
	result = append(result, putFooter)
	result = append(result, copyFile)
	result = append(result, getFile)
	result = append(result, inspectFile)
	result = append(result, listFile)
	result = append(result, globFile)
	result = append(result, diffFile)
	result = append(result, deleteFile)
	result = append(result, getObject)
	result = append(result, getTag)
	result = append(result, mount)
	result = append(result, unmount)
	return result
}

func parseCommits(args []string) (map[string]string, error) {
	result := make(map[string]string)
	for _, arg := range args {
		split := strings.Split(arg, ":")
		if len(split) != 2 {
			return nil, fmt.Errorf("malformed input %s, must be of the form repo:commit", args)
		}
		result[split[0]] = split[1]
	}
	return result, nil
}

func putFileHelper(c *client.APIClient, pfc client.PutFileClient, repo, commit, path, source string,
	recursive bool, overwrite bool, limiter limit.ConcurrencyLimiter, split string,
	header []byte, footer []byte,
	targetFileDatums uint, targetFileBytes uint, filesPut *gosync.Map) (retErr error) {
	if _, ok := filesPut.LoadOrStore(path, nil); ok {
		return fmt.Errorf("multiple files put with the path %s, aborting, "+
			"some files may already have been put and should be cleaned up with "+
			"delete-file or delete-commit", path)
	}
	putFile := func(reader io.ReadSeeker) error {
		if split == "" {
			if overwrite {
				return sync.PushFile(c, pfc, client.NewFile(repo, commit, path), reader)
			}
			_, err := pfc.PutFile(repo, commit, path, reader)
			return err
		}

		var delimiter pfsclient.Delimiter
		switch split {
		case "line":
			delimiter = pfsclient.Delimiter_LINE
		case "json":
			delimiter = pfsclient.Delimiter_JSON
		case "sql":
			delimiter = pfsclient.Delimiter_SQL
		default:
			return fmt.Errorf("unrecognized delimiter '%s'; only accepts 'json', 'line', or 'sql'", split)
		}
<<<<<<< HEAD
		_, err := client.PutFileSplit(repo, commit, path, delimiter, int64(targetFileDatums), int64(targetFileBytes), overwrite, reader, header, footer)
=======
		_, err := pfc.PutFileSplit(repo, commit, path, delimiter, int64(targetFileDatums), int64(targetFileBytes), overwrite, reader)
>>>>>>> a1d5720b
		return err
	}

	if source == "-" {
		if recursive {
			return errors.New("cannot set -r and read from stdin (must also set -f or -i)")
		}
		limiter.Acquire()
		defer limiter.Release()
		fmt.Fprintln(os.Stderr, "Reading from stdin.")
		return putFile(os.Stdin)
	}
	// try parsing the filename as a url, if it is one do a PutFileURL
	if url, err := url.Parse(source); err == nil && url.Scheme != "" {
		limiter.Acquire()
		defer limiter.Release()
		return pfc.PutFileURL(repo, commit, path, url.String(), recursive, overwrite)
	}
	if recursive {
		var eg errgroup.Group
		if err := filepath.Walk(source, func(filePath string, info os.FileInfo, err error) error {
			// file doesn't exist
			if info == nil {
				return fmt.Errorf("%s doesn't exist", filePath)
			}
			if info.IsDir() {
				return nil
			}
			eg.Go(func() error {
<<<<<<< HEAD
				return putFileHelper(client, repo, commit, filepath.Join(path, strings.TrimPrefix(filePath, source)), filePath, false, overwrite, limiter, split, header, footer, targetFileDatums, targetFileBytes, filesPut)
=======
				return putFileHelper(c, pfc, repo, commit, filepath.Join(path, strings.TrimPrefix(filePath, source)), filePath, false, overwrite, limiter, split, targetFileDatums, targetFileBytes, filesPut)
>>>>>>> a1d5720b
			})
			return nil
		}); err != nil {
			return err
		}
		return eg.Wait()
	}
	limiter.Acquire()
	defer limiter.Release()
	f, err := os.Open(source)
	if err != nil {
		return err
	}
	defer func() {
		if err := f.Close(); err != nil && retErr == nil {
			retErr = err
		}
	}()
	return putFile(f)
}

func joinPaths(prefix, filePath string) string {
	if url, err := url.Parse(filePath); err == nil && url.Scheme != "" {
		if url.Scheme == "pfs" {
			// pfs paths are of the form pfs://host/repo/branch/path we don't
			// want to prefix every file with host/repo so we remove those
			splitPath := strings.Split(strings.TrimPrefix(url.Path, "/"), "/")
			if len(splitPath) < 3 {
				return prefix
			}
			return filepath.Join(append([]string{prefix}, splitPath[2:]...)...)
		}
		return filepath.Join(prefix, strings.TrimPrefix(url.Path, "/"))
	}
	return filepath.Join(prefix, filePath)
}<|MERGE_RESOLUTION|>--- conflicted
+++ resolved
@@ -737,31 +737,19 @@
 						return fmt.Errorf("must specify filename when reading data from stdin")
 					}
 					eg.Go(func() error {
-<<<<<<< HEAD
-						return putFileHelper(cli, repoName, branch, joinPaths("", source), source, recursive, overwrite, limiter, split, nil, nil, targetFileDatums, targetFileBytes, filesPut)
-=======
-						return putFileHelper(c, pfc, repoName, branch, joinPaths("", source), source, recursive, overwrite, limiter, split, targetFileDatums, targetFileBytes, filesPut)
->>>>>>> a1d5720b
+						return putFileHelper(c, pfc, repoName, branch, joinPaths("", source), source, recursive, overwrite, limiter, split, nil, nil, targetFileDatums, targetFileBytes, filesPut)
 					})
 				} else if len(sources) == 1 && len(args) == 3 {
 					// We have a single source and the user has specified a path,
 					// we use the path and ignore source (in terms of naming the file).
 					eg.Go(func() error {
-<<<<<<< HEAD
-						return putFileHelper(cli, repoName, branch, path, source, recursive, overwrite, limiter, split, nil, nil, targetFileDatums, targetFileBytes, filesPut)
-=======
-						return putFileHelper(c, pfc, repoName, branch, path, source, recursive, overwrite, limiter, split, targetFileDatums, targetFileBytes, filesPut)
->>>>>>> a1d5720b
+						return putFileHelper(c, pfc, repoName, branch, path, source, recursive, overwrite, limiter, split, nil, nil, targetFileDatums, targetFileBytes, filesPut)
 					})
 				} else if len(sources) > 1 && len(args) == 3 {
 					// We have multiple sources and the user has specified a path,
 					// we use that path as a prefix for the filepaths.
 					eg.Go(func() error {
-<<<<<<< HEAD
-						return putFileHelper(cli, repoName, branch, joinPaths(path, source), source, recursive, overwrite, limiter, split, nil, nil, targetFileDatums, targetFileBytes, filesPut)
-=======
-						return putFileHelper(c, pfc, repoName, branch, joinPaths(path, source), source, recursive, overwrite, limiter, split, targetFileDatums, targetFileBytes, filesPut)
->>>>>>> a1d5720b
+						return putFileHelper(c, pfc, repoName, branch, joinPaths(path, source), source, recursive, overwrite, limiter, split, nil, nil, targetFileDatums, targetFileBytes, filesPut)
 					})
 				}
 			}
@@ -1294,11 +1282,7 @@
 		default:
 			return fmt.Errorf("unrecognized delimiter '%s'; only accepts 'json', 'line', or 'sql'", split)
 		}
-<<<<<<< HEAD
-		_, err := client.PutFileSplit(repo, commit, path, delimiter, int64(targetFileDatums), int64(targetFileBytes), overwrite, reader, header, footer)
-=======
-		_, err := pfc.PutFileSplit(repo, commit, path, delimiter, int64(targetFileDatums), int64(targetFileBytes), overwrite, reader)
->>>>>>> a1d5720b
+		_, err := pfc.PutFileSplit(repo, commit, path, delimiter, int64(targetFileDatums), int64(targetFileBytes), overwrite, reader, header, footer)
 		return err
 	}
 
@@ -1328,11 +1312,7 @@
 				return nil
 			}
 			eg.Go(func() error {
-<<<<<<< HEAD
-				return putFileHelper(client, repo, commit, filepath.Join(path, strings.TrimPrefix(filePath, source)), filePath, false, overwrite, limiter, split, header, footer, targetFileDatums, targetFileBytes, filesPut)
-=======
-				return putFileHelper(c, pfc, repo, commit, filepath.Join(path, strings.TrimPrefix(filePath, source)), filePath, false, overwrite, limiter, split, targetFileDatums, targetFileBytes, filesPut)
->>>>>>> a1d5720b
+				return putFileHelper(c, pfc, repo, commit, filepath.Join(path, strings.TrimPrefix(filePath, source)), filePath, false, overwrite, limiter, split, header, footer, targetFileDatums, targetFileBytes, filesPut)
 			})
 			return nil
 		}); err != nil {
